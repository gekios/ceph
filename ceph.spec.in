--- conflicted
+++ resolved
@@ -707,12 +707,7 @@
 %install
 make DESTDIR=%{buildroot} install
 find %{buildroot} -type f -name "*.la" -exec rm -f {} ';'
-<<<<<<< HEAD
-install -D src/etc-rbdmap %{buildroot}%{_sysconfdir}/ceph/rbdmap
-=======
-find %{buildroot} -type f -name "*.a" -exec rm -f {} ';'
 install -m 0644 -D src/etc-rbdmap %{buildroot}%{_sysconfdir}/ceph/rbdmap
->>>>>>> 656b5b63
 %if 0%{?fedora} || 0%{?rhel}
 install -m 0644 -D etc/sysconfig/ceph %{buildroot}%{_sysconfdir}/sysconfig/ceph
 %endif
