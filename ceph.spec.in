--- conflicted
+++ resolved
@@ -72,10 +72,6 @@
 Name:		ceph
 Version:	@VERSION@
 Release:	@RPM_RELEASE@%{?dist}
-<<<<<<< HEAD
-=======
-Epoch:		2
->>>>>>> ec1276b3
 Summary:	User space components of the Ceph file system
 License:	LGPL-2.1 and CC-BY-SA-3.0 and GPL-2.0 and BSL-1.0 and GPL-2.0-with-autoconf-exception and BSD-3-Clause and MIT
 %if 0%{?suse_version}
