#
# spec file for package ceph
#
# Copyright (C) 2004-2016 The Ceph Project Developers. See COPYING file
# at the top-level directory of this distribution and at
# https://github.com/ceph/ceph/blob/master/COPYING
#
# All modifications and additions to the file contributed by third parties
# remain the property of their copyright owners, unless otherwise agreed
# upon.
#
# This file is under the GNU Lesser General Public License, version 2.1
#
# Please submit bugfixes or comments via http://tracker.ceph.com/
# 
%bcond_with ocf
%bcond_without cephfs_java
%bcond_with tests
%bcond_with xio
%bcond_without tcmalloc
%bcond_without libs_compat
%bcond_with lowmem_builder
%bcond_with minimal_debugging_information
%if 0%{?fedora} || 0%{?rhel}
%bcond_without selinux
%endif
%if 0%{?suse_version}
%bcond_with selinux
%endif

# LTTng-UST enabled on Fedora, RHEL 6+, and SLES 12
%if 0%{?fedora} || 0%{?rhel} >= 6 || 0%{?suse_version} == 1315
%bcond_without lttng
%endif

%if %{with selinux}
# get selinux policy version
%{!?_selinux_policy_version: %global _selinux_policy_version %(sed -e 's,.*selinux-policy-\\([^/]*\\)/.*,\\1,' /usr/share/selinux/devel/policyhelp 2>/dev/null || echo 0.0.0)}
%endif

%{!?_udevrulesdir: %global _udevrulesdir /lib/udev/rules.d}
%{!?tmpfiles_create: %global tmpfiles_create systemd-tmpfiles --create}

# unify libexec for all targets
%global _libexecdir %{_exec_prefix}/lib


#################################################################################
# common
#################################################################################
Name:		ceph
Version:	@VERSION@
Release:	@RPM_RELEASE@%{?dist}
Summary:	User space components of the Ceph file system
License:	LGPL-2.1 and CC-BY-SA-1.0 and GPL-2.0 and BSL-1.0 and GPL-2.0-with-autoconf-exception and BSD-3-Clause and MIT
%if 0%{?suse_version}
Group:         System/Filesystems
%endif
URL:		http://ceph.com/
<<<<<<< HEAD
Source0:	%{name}-%{version}.tar.bz2
Source99:       ceph-rpmlintrc
ExcludeArch:    i586
=======
Source0:	http://ceph.com/download/%{name}-%{version}.tar.bz2
>>>>>>> b328e998
#################################################################################
# dependencies that apply across all distro families
#################################################################################
Requires:       ceph-osd = %{version}-%{release}
Requires:       ceph-mds = %{version}-%{release}
Requires:       ceph-mon = %{version}-%{release}
Requires(post):	binutils
%if 0%{with cephfs_java}
BuildRequires:	java-devel
BuildRequires:	sharutils
%endif
%if 0%{with selinux}
BuildRequires:	checkpolicy
BuildRequires:	selinux-policy-devel
BuildRequires:	/usr/share/selinux/devel/policyhelp
%endif
BuildRequires:	boost-devel
BuildRequires:  cmake
BuildRequires:	cryptsetup
BuildRequires:	fuse-devel
BuildRequires:	gcc-c++
BuildRequires:	gdbm
BuildRequires:	hdparm
BuildRequires:	leveldb-devel > 1.2
BuildRequires:	libaio-devel
BuildRequires:	libblkid-devel >= 2.17
BuildRequires:	libcurl-devel
BuildRequires:	libudev-devel
BuildRequires:	libtool
BuildRequires:	libxml2-devel
BuildRequires:	make
BuildRequires:	parted
BuildRequires:	perl
BuildRequires:	pkgconfig
BuildRequires:  procps
BuildRequires:	python
BuildRequires:	python-devel
BuildRequires:	python-nose
BuildRequires:	python-requests
BuildRequires:	python-sphinx
BuildRequires:	python-virtualenv
BuildRequires:	snappy-devel
BuildRequires:	util-linux
BuildRequires:	valgrind-devel
BuildRequires:	xfsprogs
BuildRequires:	xfsprogs-devel
BuildRequires:	xmlstarlet
BuildRequires:	yasm

#################################################################################
# distro-conditional dependencies
#################################################################################
%if 0%{?suse_version}
BuildRequires:  pkgconfig(systemd)
BuildRequires:	systemd-rpm-macros
BuildRequires:	systemd
%{?systemd_requires}
PreReq:		%fillup_prereq
BuildRequires:	net-tools
BuildRequires:	libbz2-devel
%if 0%{with tcmalloc}
BuildRequires:	gperftools-devel
%endif
BuildRequires:  btrfsprogs
BuildRequires:	mozilla-nss-devel
BuildRequires:	keyutils-devel
BuildRequires:	libatomic-ops-devel
BuildRequires:  libopenssl-devel
BuildRequires:  lsb-release
BuildRequires:  openldap2-devel
BuildRequires:	python-Cython
%endif
%if 0%{?fedora} || 0%{?rhel} 
Requires:	systemd
BuildRequires:  boost-random
BuildRequires:	btrfs-progs
BuildRequires:	nss-devel
BuildRequires:	keyutils-libs-devel
BuildRequires:	libatomic_ops-devel
BuildRequires:	gperftools-devel
BuildRequires:  openldap-devel
BuildRequires:  openssl-devel
BuildRequires:  redhat-lsb-core
BuildRequires:	Cython
%endif
# lttng and babeltrace for rbd-replay-prep
%if %{with lttng}
%if 0%{?fedora} || 0%{?rhel}
BuildRequires:	lttng-ust-devel
BuildRequires:	libbabeltrace-devel
%endif
%if 0%{?suse_version}
BuildRequires:	lttng-ust-devel
BuildRequires:  babeltrace-devel
%endif
%endif
# expat and fastcgi for RGW
%if 0%{?suse_version}
BuildRequires:	libexpat-devel
BuildRequires:	FastCGI-devel
%endif
%if 0%{?rhel} || 0%{?fedora}
BuildRequires:	expat-devel
BuildRequires:	fcgi-devel
%endif
#hardened-cc1
%if 0%{?fedora} || 0%{?rhel}
BuildRequires:  redhat-rpm-config
%endif
# Accelio IB/RDMA
%if 0%{with xio}
BuildRequires:  libxio-devel
%endif

%description
Ceph is a massively scalable, open-source, distributed storage system that runs
on commodity hardware and delivers object, block and file system storage.


#################################################################################
# packages
#################################################################################
%package base
Summary:       Ceph Base Package
Group:         System Environment/Base
Requires:      ceph-common = %{version}-%{release}
Requires:      librbd1 = %{version}-%{release}
Requires:      librados2 = %{version}-%{release}
Requires:      libcephfs1 = %{version}-%{release}
Requires:      librgw2 = %{version}-%{release}
%if 0%{with selinux}
Requires:      ceph-selinux = %{version}-%{release}
%endif
Requires:      python
Requires:      python-requests
Requires:      python-setuptools
Requires:      grep
Requires:      xfsprogs
Requires:      logrotate
Requires:      parted
Requires:      util-linux
Requires:      hdparm
Requires:      cryptsetup
Requires:      findutils
Requires:      which
%if 0%{?suse_version}
Requires:      lsb-release
Recommends:    ntp-daemon
%endif
%if 0%{?fedora} || 0%{?rhel}
Requires:      redhat-lsb-core
%endif
%if 0%{with xio}
Requires:      libxio
%endif
%description base
Base is the package that includes all the files shared amongst ceph servers

%package -n ceph-common
Summary:	Ceph Common
Group:		System Environment/Base
Requires:	librbd1 = %{version}-%{release}
Requires:	librados2 = %{version}-%{release}
Requires:	libcephfs1 = %{version}-%{release}
Requires:	python-rados = %{version}-%{release}
Requires:	python-rbd = %{version}-%{release}
Requires:	python-cephfs = %{version}-%{release}
Requires:	python-requests
%{?systemd_requires}
%if 0%{?suse_version}
PreReq:         permissions
Requires(pre):	shadow
%endif
%if 0%{with xio}
Requires:       libxio
%endif
%description -n ceph-common
Common utilities to mount and interact with a ceph storage cluster.
Comprised of files that are common to Ceph clients and servers.

%package mds
Summary:	Ceph Metadata Server Daemon
Group:		System Environment/Base
Requires:	ceph-base = %{version}-%{release}
%description mds
ceph-mds is the metadata server daemon for the Ceph distributed file system.
One or more instances of ceph-mds collectively manage the file system
namespace, coordinating access to the shared OSD cluster.

%package mon
Summary:	Ceph Monitor Daemon
Group:		System Environment/Base
Requires:	ceph-base = %{version}-%{release}
# For ceph-rest-api
%if 0%{?fedora} || 0%{?rhel}
Requires:      python-flask
%endif
%if 0%{?suse_version}
Requires:      python-Flask
%endif
%description mon
ceph-mon is the cluster monitor daemon for the Ceph distributed file
system. One or more instances of ceph-mon form a Paxos part-time
parliament cluster that provides extremely reliable and durable storage
of cluster membership, configuration, and state.

%package fuse
Summary:	Ceph fuse-based client
Group:		System Environment/Base
%description fuse
FUSE based client for Ceph distributed network file system

%package -n rbd-fuse
Summary:	Ceph fuse-based client
Group:		System Environment/Base
Requires:	librados2 = %{version}-%{release}
Requires:	librbd1 = %{version}-%{release}
%description -n rbd-fuse
FUSE based client to map Ceph rbd images to files

%package -n rbd-mirror
Summary:	Ceph daemon for mirroring RBD images
Group:		System Environment/Base
Requires:	ceph-common = %{version}-%{release}
Requires:	librados2 = %{version}-%{release}
%description -n rbd-mirror
Daemon for mirroring RBD images between Ceph clusters, streaming
changes asynchronously.

%package -n rbd-nbd
Summary:	Ceph RBD client base on NBD
Group:		System Environment/Base
Requires:	librados2 = %{version}-%{release}
Requires:	librbd1 = %{version}-%{release}
%description -n rbd-nbd
NBD based client to map Ceph rbd images to local device

%package radosgw
Summary:	Rados REST gateway
Group:		Development/Libraries
Requires:	ceph-common = %{version}-%{release}
%if 0%{with selinux}
Requires:	ceph-selinux = %{version}-%{release}
%endif
Requires:	librados2 = %{version}-%{release}
Requires:	librgw2 = %{version}-%{release}
%if 0%{?rhel} || 0%{?fedora}
Requires:	mailcap
# python-flask for powerdns
Requires:	python-flask
%endif
%if 0%{?suse_version}
# python-Flask for powerdns
Requires:      python-Flask
%endif
%description radosgw
RADOS is a distributed object store used by the Ceph distributed
storage system.  This package provides a REST gateway to the
object store that aims to implement a superset of Amazon's S3
service as well as the OpenStack Object Storage ("Swift") API.

%if %{with ocf}
%package resource-agents
Summary:	OCF-compliant resource agents for Ceph daemons
Group:		System Environment/Base
License:	LGPL-2.0
Requires:	ceph-base = %{version}
Requires:	resource-agents
%description resource-agents
Resource agents for monitoring and managing Ceph daemons
under Open Cluster Framework (OCF) compliant resource
managers such as Pacemaker.
%endif

%package osd
Summary:	Ceph Object Storage Daemon
Group:		System Environment/Base
Requires:	ceph-base = %{version}-%{release}
# for sgdisk, used by ceph-disk
%if 0%{?fedora} || 0%{?rhel}
Requires:	gdisk
%endif
%if 0%{?suse_version}
Requires:	gptfdisk
%endif
%description osd
ceph-osd is the object storage daemon for the Ceph distributed file
system.  It is responsible for storing objects on a local file system
and providing access to them over the network.

%package -n librados2
Summary:	RADOS distributed object store client library
Group:		System Environment/Libraries
License:	LGPL-2.0
%if 0%{?rhel} || 0%{?fedora}
Obsoletes:	ceph-libs < %{version}-%{release}
%endif
%description -n librados2
RADOS is a reliable, autonomic distributed object storage cluster
developed as part of the Ceph distributed storage system. This is a
shared library allowing applications to access the distributed object
store using a simple file-like interface.

%package -n librados2-devel
Summary:	RADOS headers
Group:		Development/Libraries
License:	LGPL-2.0
Requires:	librados2 = %{version}-%{release}
Obsoletes:	ceph-devel < %{version}-%{release}
%description -n librados2-devel
This package contains libraries and headers needed to develop programs
that use RADOS object store.

%package -n librgw2
Summary:	RADOS gateway client library
Group:		System Environment/Libraries
License:	LGPL-2.0
Requires:	librados2 = %{version}-%{release}
%description -n librgw2
This package provides a library implementation of the RADOS gateway
(distributed object store with S3 and Swift personalities).

%package -n librgw2-devel
Summary:	RADOS gateway client library
Group:		Development/Libraries
License:	LGPL-2.0
Requires:	librados2 = %{version}-%{release}
%description -n librgw2-devel
This package contains libraries and headers needed to develop programs
that use RADOS gateway client library.

%package -n python-rados
Summary:	Python libraries for the RADOS object store
Group:		System Environment/Libraries
License:	LGPL-2.0
Requires:	librados2 = %{version}-%{release}
Obsoletes:	python-ceph < %{version}-%{release}
%description -n python-rados
This package contains Python libraries for interacting with Cephs RADOS
object store.

%package -n libradosstriper1
Summary:	RADOS striping interface
Group:		System Environment/Libraries
License:	LGPL-2.0
Requires:	librados2 = %{version}-%{release}
%description -n libradosstriper1
Striping interface built on top of the rados library, allowing
to stripe bigger objects onto several standard rados objects using
an interface very similar to the rados one.

%package -n libradosstriper1-devel
Summary:	RADOS striping interface headers
Group:		Development/Libraries
License:	LGPL-2.0
Requires:	libradosstriper1 = %{version}-%{release}
Requires:	librados2-devel = %{version}-%{release}
Obsoletes:	ceph-devel < %{version}-%{release}
%description -n libradosstriper1-devel
This package contains libraries and headers needed to develop programs
that use RADOS striping interface.

%package -n librbd1
Summary:	RADOS block device client library
Group:		System Environment/Libraries
License:	LGPL-2.0
Requires:	librados2 = %{version}-%{release}
%if 0%{?rhel} || 0%{?fedora}
Obsoletes:	ceph-libs < %{version}-%{release}
%endif
%description -n librbd1
RBD is a block device striped across multiple distributed objects in
RADOS, a reliable, autonomic distributed object storage cluster
developed as part of the Ceph distributed storage system. This is a
shared library allowing applications to manage these block devices.

%package -n librbd1-devel
Summary:	RADOS block device headers
Group:		Development/Libraries
License:	LGPL-2.0
Requires:	librbd1 = %{version}-%{release}
Requires:	librados2-devel = %{version}-%{release}
Obsoletes:	ceph-devel < %{version}-%{release}
%description -n librbd1-devel
This package contains libraries and headers needed to develop programs
that use RADOS block device.

%package -n python-rbd
Summary:	Python libraries for the RADOS block device
Group:		System Environment/Libraries
License:	LGPL-2.0
Requires:	librbd1 = %{version}-%{release}
Requires:	python-rados = %{version}-%{release}
Obsoletes:	python-ceph < %{version}-%{release}
%description -n python-rbd
This package contains Python libraries for interacting with Cephs RADOS
block device.

%package -n libcephfs1
Summary:	Ceph distributed file system client library
Group:		System Environment/Libraries
License:	LGPL-2.0
%if 0%{?rhel} || 0%{?fedora}
Obsoletes:	ceph-libs < %{version}-%{release}
Obsoletes:	ceph-libcephfs
%endif
%description -n libcephfs1
Ceph is a distributed network file system designed to provide excellent
performance, reliability, and scalability. This is a shared library
allowing applications to access a Ceph distributed file system via a
POSIX-like interface.

%package -n libcephfs1-devel
Summary:	Ceph distributed file system headers
Group:		Development/Libraries
License:	LGPL-2.0
Requires:	libcephfs1 = %{version}-%{release}
Requires:	librados2-devel = %{version}-%{release}
Obsoletes:	ceph-devel < %{version}-%{release}
%description -n libcephfs1-devel
This package contains libraries and headers needed to develop programs
that use Cephs distributed file system.

%package -n python-cephfs
Summary:	Python libraries for Ceph distributed file system
Group:		System Environment/Libraries
License:	LGPL-2.0
Requires:	libcephfs1 = %{version}-%{release}
Requires:	python-rados = %{version}-%{release}
Obsoletes:	python-ceph < %{version}-%{release}
%description -n python-cephfs
This package contains Python libraries for interacting with Cephs distributed
file system.

%package -n ceph-test
Summary:	Ceph benchmarks and test tools
Group:		System Environment/Libraries
License:	LGPL-2.0
Requires:	ceph-common
Requires:	xmlstarlet
%description -n ceph-test
This package contains Ceph benchmarks and test tools.

%if 0%{with cephfs_java}

%package -n libcephfs_jni1
Summary:	Java Native Interface library for CephFS Java bindings
Group:		System Environment/Libraries
License:	LGPL-2.0
Requires:	java
Requires:	libcephfs1 = %{version}-%{release}
%description -n libcephfs_jni1
This package contains the Java Native Interface library for CephFS Java
bindings.

%package -n libcephfs_jni1-devel
Summary:	Development files for CephFS Java Native Interface library
Group:		System Environment/Libraries
License:	LGPL-2.0
Requires:	java
Requires:	libcephfs_jni1 = %{version}-%{release}
Obsoletes:	ceph-devel < %{version}-%{release}
%description -n libcephfs_jni1-devel
This package contains the development files for CephFS Java Native Interface
library.

%package -n cephfs-java
Summary:	Java libraries for the Ceph File System
Group:		System Environment/Libraries
License:	LGPL-2.0
Requires:	java
<<<<<<< HEAD
Requires:	libcephfs_jni1 = %{version}-%{release}
=======
Requires:	libcephfs_jni1 = %{epoch}:%{version}-%{release}
>>>>>>> b328e998
Requires:       junit
BuildRequires:  junit
%description -n cephfs-java
This package contains the Java libraries for the Ceph File System.

%endif

%if 0%{with selinux}

%package selinux
Summary:	SELinux support for Ceph MON, OSD and MDS
Group:		System Environment/Base
Requires:	ceph-base = %{version}-%{release}
Requires:	policycoreutils, libselinux-utils
Requires(post): selinux-policy-base >= %{_selinux_policy_version}, policycoreutils, gawk
Requires(postun): policycoreutils
%description selinux
This package contains SELinux support for Ceph MON, OSD and MDS. The package
also performs file-system relabelling which can take a long time on heavily
populated file-systems.

%endif

%if 0%{with libs_compat}

%package libs-compat
Summary:	Meta package to include ceph libraries
Group:		System Environment/Libraries
License:	LGPL-2.0
Obsoletes:	ceph-libs
Requires:	librados2 = %{version}-%{release}
Requires:	librbd1 = %{version}-%{release}
Requires:	libcephfs1 = %{version}-%{release}
Provides:	ceph-libs

%description libs-compat
This is a meta package, that pulls in librados2, librbd1 and libcephfs1. It
is included for backwards compatibility with distributions that depend on the
former ceph-libs package, which is now split up into these three subpackages.
Packages still depending on ceph-libs should be fixed to depend on librados2,
librbd1 or libcephfs1 instead.

%endif

%package devel-compat
Summary:	Compatibility package for Ceph headers
Group:		Development/Libraries
License:	LGPL-2.0
Obsoletes:	ceph-devel
Requires:	librados2-devel = %{version}-%{release}
Requires:	libradosstriper1-devel = %{version}-%{release}
Requires:	librbd1-devel = %{version}-%{release}
Requires:	libcephfs1-devel = %{version}-%{release}
%if 0%{with cephfs_java}
Requires:	libcephfs_jni1-devel = %{version}-%{release}
%endif
Provides:	ceph-devel
%description devel-compat
This is a compatibility package to accommodate ceph-devel split into
librados2-devel, librbd1-devel and libcephfs1-devel. Packages still depending
on ceph-devel should be fixed to depend on librados2-devel, librbd1-devel,
libcephfs1-devel or libradosstriper1-devel instead.

%package -n python-ceph-compat
Summary:	Compatibility package for Cephs python libraries
Group:		System Environment/Libraries
License:	LGPL-2.0
Obsoletes:	python-ceph
Requires:	python-rados = %{version}-%{release}
Requires:	python-rbd = %{version}-%{release}
Requires:	python-cephfs = %{version}-%{release}
Provides:	python-ceph
%description -n python-ceph-compat
This is a compatibility package to accommodate python-ceph split into
python-rados, python-rbd and python-cephfs. Packages still depending on
python-ceph should be fixed to depend on python-rados, python-rbd or
python-cephfs instead.

#################################################################################
# common
#################################################################################
%prep
%setup -q

%build
%if 0%{with cephfs_java}
# Find jni.h
for i in /usr/{lib64,lib}/jvm/java/include{,/linux}; do
    [ -d $i ] && java_inc="$java_inc -I$i"
done
%endif

./autogen.sh

%if %{with lowmem_builder}
RPM_OPT_FLAGS="$RPM_OPT_FLAGS --param ggc-min-expand=20 --param ggc-min-heapsize=32768"
%endif
%if %{with minimal_debugging_information}
RPM_OPT_FLAGS="`echo $RPM_OPT_FLAGS | sed -e 's/^-g /-g1 /g' -e 's/ -g / -g1 /g' -e 's/ -g$/ -g1/g'`"
%endif
export RPM_OPT_FLAGS=`echo $RPM_OPT_FLAGS | sed -e 's/i386/i486/'`

%{configure}	CPPFLAGS="$java_inc" \
		--prefix=/usr \
                --libexecdir=%{_libexecdir} \
		--localstatedir=%{_localstatedir} \
		--sysconfdir=%{_sysconfdir} \
%if 0%{?rhel} && ! 0%{?centos}
                --enable-subman \
%endif
		--with-systemdsystemunitdir=%_unitdir \
		--docdir=%{_docdir}/ceph \
		--with-man-pages \
		--mandir="%_mandir" \
		--with-nss \
		--without-cryptopp \
		--with-debug \
%if 0%{with cephfs_java}
		--enable-cephfs-java \
%endif
%if 0%{with xio}
		--enable-xio \
%endif
%if 0%{with selinux}
		--with-selinux \
%endif
		--with-librocksdb-static=check \
		--with-radosgw \
%if %{without lttng}
		--without-lttng \
		--without-babeltrace \
%endif
		$CEPH_EXTRA_CONFIGURE_ARGS \
		%{?_with_ocf} \
		%{?_with_tcmalloc} \
		CFLAGS="$RPM_OPT_FLAGS" CXXFLAGS="$RPM_OPT_FLAGS"

# Parallel build settings ...
PARALLEL_BUILD=%{?_smp_mflags}
%if %{with lowmem_builder}
lo_jobs="%{?jobs:%{jobs}}"
%ifarch %arm
    %if ! 0%{?qemu_user_space_build:1}
        # native hardware is not that powerful
        lo_jobs="1"
    %endif
%endif
# do not eat all memory
echo "Available memory:"
free
echo "System limits:"
ulimit -a
lo_jobs_reduced=
if test -n "$lo_jobs" -a "$lo_jobs" -gt 1 ; then
    mem_per_process=1600
    max_mem=$(LANG=C free -t -m | sed -n "s|^Mem: *\([0-9]*\).*$|\1|p")
    max_jobs="$(($max_mem / $mem_per_process))"
    test "$lo_jobs" -gt "$max_jobs" && lo_jobs="$max_jobs" && lo_jobs_reduced="yes" && echo "Warning: Reducing build parallelism to -j$max_jobs because of memory limits"
    test "$lo_jobs" -le 0 && lo_jobs=1 && echo "Warning: Not using parallel build at all because of memory limits"
fi
# run make
if test -n "$lo_jobs" ; then
  PARALLEL_BUILD="-j$lo_jobs"
fi
%endif

make "$PARALLEL_BUILD"

%if 0%{with tests}
%check
# run in-tree unittests
<<<<<<< HEAD
make CHECK_ULIMIT=false %{?_smp_mflags} check
=======
make %{?_smp_mflags} check

>>>>>>> b328e998
%endif

%install
make DESTDIR=%{buildroot} install
find %{buildroot} -type f -name "*.la" -exec rm -f {} ';'
find %{buildroot} -type f -name "*.a" -exec rm -f {} ';'
install -D src/etc-rbdmap %{buildroot}%{_sysconfdir}/ceph/rbdmap
%if 0%{?fedora} || 0%{?rhel}
install -m 0644 -D etc/sysconfig/ceph %{buildroot}%{_sysconfdir}/sysconfig/ceph
%endif
%if 0%{?suse_version}
install -m 0644 -D etc/sysconfig/ceph %{buildroot}%{_localstatedir}/adm/fillup-templates/sysconfig.%{name}
%endif
install -m 0644 -D systemd/ceph.tmpfiles.d %{buildroot}%{_tmpfilesdir}/ceph-common.conf
install -m 0755 -D systemd/ceph %{buildroot}%{_sbindir}/rcceph
install -m 0644 -D systemd/50-ceph.preset %{buildroot}%{_libexecdir}/systemd/system-preset/50-ceph.preset
mkdir -p %{buildroot}%{_sbindir}
install -m 0644 -D src/logrotate.conf %{buildroot}%{_sysconfdir}/logrotate.d/ceph
chmod 0644 %{buildroot}%{_docdir}/ceph/sample.ceph.conf
chmod 0644 %{buildroot}%{_docdir}/ceph/sample.fetch_config

# firewall templates
%if 0%{?suse_version}
install -m 0644 -D etc/sysconfig/SuSEfirewall2.d/services/ceph-mon %{buildroot}%{_sysconfdir}/sysconfig/SuSEfirewall2.d/services/ceph-mon
install -m 0644 -D etc/sysconfig/SuSEfirewall2.d/services/ceph-osd-mds %{buildroot}%{_sysconfdir}/sysconfig/SuSEfirewall2.d/services/ceph-osd-mds
%endif

# udev rules
install -m 0644 -D udev/50-rbd.rules %{buildroot}%{_udevrulesdir}/50-rbd.rules
install -m 0644 -D udev/95-ceph-osd.rules %{buildroot}%{_udevrulesdir}/95-ceph-osd.rules
mv %{buildroot}/sbin/mount.ceph %{buildroot}/usr/sbin/mount.ceph
mv %{buildroot}/sbin/mount.fuse.ceph %{buildroot}/usr/sbin/mount.fuse.ceph

#set up placeholder directories
mkdir -p %{buildroot}%{_sysconfdir}/ceph
mkdir -p %{buildroot}%{_localstatedir}/run/ceph
mkdir -p %{buildroot}%{_localstatedir}/log/ceph
mkdir -p %{buildroot}%{_localstatedir}/lib/ceph/tmp
mkdir -p %{buildroot}%{_localstatedir}/lib/ceph/mon
mkdir -p %{buildroot}%{_localstatedir}/lib/ceph/osd
mkdir -p %{buildroot}%{_localstatedir}/lib/ceph/mds
mkdir -p %{buildroot}%{_localstatedir}/lib/ceph/radosgw
mkdir -p %{buildroot}%{_localstatedir}/lib/ceph/bootstrap-osd
mkdir -p %{buildroot}%{_localstatedir}/lib/ceph/bootstrap-mds
mkdir -p %{buildroot}%{_localstatedir}/lib/ceph/bootstrap-rgw

%clean
rm -rf %{buildroot}

#################################################################################
# files and systemd scriptlets
#################################################################################
%files

%files base
%defattr(-,root,root,-)
%docdir %{_docdir}
%dir %{_docdir}/ceph
%{_docdir}/ceph/sample.ceph.conf
%{_docdir}/ceph/sample.fetch_config
%{_bindir}/crushtool
%{_bindir}/monmaptool
%{_bindir}/osdmaptool
%{_bindir}/ceph-run
%{_bindir}/ceph-detect-init
%{_bindir}/ceph-client-debug
%{_bindir}/cephfs
<<<<<<< HEAD
=======
%{_unitdir}/ceph-create-keys@.service
>>>>>>> b328e998
%{_libexecdir}/systemd/system-preset/50-ceph.preset
%{_sbindir}/ceph-create-keys
%{_sbindir}/rcceph
%{_sbindir}/mount.ceph
%dir %{_libexecdir}/ceph
%{_libexecdir}/ceph/ceph_common.sh
%dir %{_libdir}/rados-classes
%{_libdir}/rados-classes/*
%dir %{_libdir}/ceph
%dir %{_libdir}/ceph/erasure-code
%{_libdir}/ceph/erasure-code/libec_*.so*
%dir %{_libdir}/ceph/compressor
%{_libdir}/ceph/compressor/libceph_*.so*
%if %{with lttng}
%{_libdir}/libos_tp.so*
%{_libdir}/libosd_tp.so*
%endif
%config %{_sysconfdir}/bash_completion.d/ceph
%config(noreplace) %{_sysconfdir}/logrotate.d/ceph
%if 0%{?fedora} || 0%{?rhel}
%config(noreplace) %{_sysconfdir}/sysconfig/ceph
%endif
%if 0%{?suse_version}
%{_localstatedir}/adm/fillup-templates/sysconfig.*
%config %{_sysconfdir}/sysconfig/SuSEfirewall2.d/services/ceph-mon
%config %{_sysconfdir}/sysconfig/SuSEfirewall2.d/services/ceph-osd-mds
%endif
%{_unitdir}/ceph.target
%{python_sitelib}/ceph_detect_init*
%{python_sitelib}/ceph_disk*
%{_mandir}/man8/ceph-deploy.8*
%{_mandir}/man8/ceph-detect-init.8*
%{_mandir}/man8/ceph-create-keys.8*
%{_mandir}/man8/ceph-run.8*
%{_mandir}/man8/crushtool.8*
%{_mandir}/man8/osdmaptool.8*
%{_mandir}/man8/monmaptool.8*
%{_mandir}/man8/cephfs.8*
%{_mandir}/man8/mount.ceph.8*
#set up placeholder directories
%attr(750,ceph,ceph) %dir %{_localstatedir}/lib/ceph/tmp
%attr(750,ceph,ceph) %dir %{_localstatedir}/lib/ceph/bootstrap-osd
%attr(750,ceph,ceph) %dir %{_localstatedir}/lib/ceph/bootstrap-mds
%attr(750,ceph,ceph) %dir %{_localstatedir}/lib/ceph/bootstrap-rgw

%post base
/sbin/ldconfig
%if 0%{?suse_version}
%fillup_only
if [ $1 -ge 1 ] ; then
  /usr/bin/systemctl preset ceph.target >/dev/null 2>&1 || :
fi
%endif
%if 0%{?fedora} || 0%{?rhel}
%systemd_post ceph.target
%endif
/usr/bin/systemctl start ceph.target >/dev/null 2>&1 || :

%preun base
%if 0%{?suse_version}
%service_del_preun ceph.target
%endif
%if 0%{?fedora} || 0%{?rhel}
%systemd_preun ceph.target
%endif

%postun base
/sbin/ldconfig
%if 0%{?suse_version}
DISABLE_RESTART_ON_UPDATE="yes"
%service_del_postun ceph.target
%endif
%if 0%{?fedora} || 0%{?rhel}
%systemd_postun ceph.target
%endif

#################################################################################
%files common
%defattr(-,root,root,-)
%{_bindir}/ceph
%{_bindir}/ceph-authtool
%{_bindir}/ceph-conf
%{_bindir}/ceph-dencoder
%{_bindir}/ceph-rbdnamer
%{_bindir}/ceph-syn
%{_bindir}/ceph-crush-location
%{_bindir}/cephfs-data-scan
%{_bindir}/cephfs-journal-tool
%{_bindir}/cephfs-table-tool
%{_bindir}/rados
%{_bindir}/rbd
%{_bindir}/rbd-replay
%{_bindir}/rbd-replay-many
%{_bindir}/rbdmap
%if %{with lttng}
%{_bindir}/rbd-replay-prep
%endif
%{_bindir}/ceph-post-file
%{_bindir}/ceph-brag
%{_tmpfilesdir}/ceph-common.conf
%{_mandir}/man8/ceph-authtool.8*
%{_mandir}/man8/ceph-conf.8*
%{_mandir}/man8/ceph-dencoder.8*
%{_mandir}/man8/ceph-rbdnamer.8*
%{_mandir}/man8/ceph-syn.8*
%{_mandir}/man8/ceph-post-file.8*
%{_mandir}/man8/ceph.8*
%{_mandir}/man8/rados.8*
%{_mandir}/man8/rbd.8*
%{_mandir}/man8/rbdmap.8*
%{_mandir}/man8/rbd-replay.8*
%{_mandir}/man8/rbd-replay-many.8*
%{_mandir}/man8/rbd-replay-prep.8*
%dir %{_datadir}/ceph/
%{_datadir}/ceph/known_hosts_drop.ceph.com
%{_datadir}/ceph/id_dsa_drop.ceph.com
%{_datadir}/ceph/id_dsa_drop.ceph.com.pub
%dir %{_sysconfdir}/ceph/
%config %{_sysconfdir}/bash_completion.d/rados
%config %{_sysconfdir}/bash_completion.d/rbd
%config(noreplace) %{_sysconfdir}/ceph/rbdmap
%{_unitdir}/rbdmap.service
%{python_sitelib}/ceph_argparse.py*
%{python_sitelib}/ceph_daemon.py*
%{_udevrulesdir}/50-rbd.rules
%attr(3770,ceph,ceph) %dir %{_localstatedir}/log/ceph/
%attr(750,ceph,ceph) %dir %{_localstatedir}/lib/ceph/

%pre common
CEPH_GROUP_ID=167
CEPH_USER_ID=167
%if 0%{?rhel} || 0%{?fedora}
/usr/sbin/groupadd ceph -g $CEPH_GROUP_ID -o -r 2>/dev/null || :
/usr/sbin/useradd ceph -u $CEPH_USER_ID -o -r -g ceph -s /sbin/nologin -c "Ceph daemons" -d %{_localstatedir}/lib/ceph 2>/dev/null || :
%endif
%if 0%{?suse_version}
if ! getent group ceph >/dev/null ; then
    CEPH_GROUP_ID_OPTION=""
    getent group $CEPH_GROUP_ID >/dev/null || CEPH_GROUP_ID_OPTION="-g $CEPH_GROUP_ID"
    groupadd ceph $CEPH_GROUP_ID_OPTION -r 2>/dev/null || :
fi
if ! getent passwd ceph >/dev/null ; then
    CEPH_USER_ID_OPTION=""
    getent passwd $CEPH_USER_ID >/dev/null || CEPH_USER_ID_OPTION="-u $CEPH_USER_ID"
    useradd ceph $CEPH_USER_ID_OPTION -r -g ceph -s /sbin/nologin 2>/dev/null || :
fi
usermod -c "Ceph storage service" \
        -d %{_localstatedir}/lib/ceph \
        -g ceph \
        -s /sbin/nologin \
        ceph
# fix ownership of log files
[ -d /var/log/ceph ] || exit 0
[ "$(stat -c %U /var/log/ceph)" = "ceph" ] && exit 0
find /var/log/ceph -type f -name '*.log' -exec chown ceph.ceph {} \;
chown ceph.ceph /var/log/ceph
%endif
exit 0

%post common
%tmpfiles_create %{_tmpfilesdir}/ceph-common.conf

%postun common
# Package removal cleanup
if [ "$1" -eq "0" ] ; then
    rm -rf %{_localstatedir}/log/ceph
    rm -rf %{_sysconfdir}/ceph
fi

#################################################################################
%files mds
%{_bindir}/ceph-mds
%{_mandir}/man8/ceph-mds.8*
%{_unitdir}/ceph-mds@.service
%{_unitdir}/ceph-mds.target
%attr(750,ceph,ceph) %dir %{_localstatedir}/lib/ceph/mds

%post mds
%if 0%{?suse_version}
if [ $1 -ge 1 ] ; then
  /usr/bin/systemctl preset ceph-mds@\*.service ceph-mds.target >/dev/null 2>&1 || :
fi
%endif
%if 0%{?fedora} || 0%{?rhel}
%systemd_post ceph-mds@\*.service ceph-mds.target
%endif
/usr/bin/systemctl start ceph-mds.target >/dev/null 2>&1 || :

%preun mds
%if 0%{?suse_version}
%service_del_preun ceph-mds@\*.service ceph-mds.target
%endif
%if 0%{?fedora} || 0%{?rhel}
%systemd_preun ceph-mds@\*.service ceph-mds.target
%endif

%postun mds
test -n "$FIRST_ARG" || FIRST_ARG=$1
%if 0%{?suse_version}
DISABLE_RESTART_ON_UPDATE="yes"
%service_del_postun ceph-mds@\*.service ceph-mds.target
%endif
%if 0%{?fedora} || 0%{?rhel}
%systemd_postun ceph-mds@\*.service ceph-mds.target
%endif
if [ $FIRST_ARG -ge 1 ] ; then
  # Restart on upgrade, but only if "CEPH_AUTO_RESTART_ON_UPGRADE" is set to
  # "yes". In any case: if units are not running, do not touch them.
  SYSCONF_CEPH=%{_sysconfdir}/sysconfig/ceph
  if [ -f $SYSCONF_CEPH -a -r $SYSCONF_CEPH ] ; then
    source $SYSCONF_CEPH
  fi
  if [ "X$CEPH_AUTO_RESTART_ON_UPGRADE" = "Xyes" ] ; then
    /usr/bin/systemctl try-restart ceph-mds@\*.service > /dev/null 2>&1 || :
  fi
fi

#################################################################################
%files mon
%{_bindir}/ceph-mon
%{_bindir}/ceph-rest-api
%{_mandir}/man8/ceph-mon.8*
%{_mandir}/man8/ceph-rest-api.8*
%{python_sitelib}/ceph_rest_api.py*
%{_unitdir}/ceph-mon@.service
%{_unitdir}/ceph-mon.target
%attr(750,ceph,ceph) %dir %{_localstatedir}/lib/ceph/mon

%post mon
%if 0%{?suse_version}
if [ $1 -ge 1 ] ; then
  /usr/bin/systemctl preset ceph-mon@\*.service ceph-mon.target >/dev/null 2>&1 || :
fi
%endif
%if 0%{?fedora} || 0%{?rhel}
%systemd_post ceph-mon@\*.service ceph-mon.target
%endif
/usr/bin/systemctl start ceph-mon.target >/dev/null 2>&1 || :

%preun mon
%if 0%{?suse_version}
%service_del_preun ceph-mon@\*.service ceph-mon.target
%endif
%if 0%{?fedora} || 0%{?rhel}
%systemd_preun ceph-mon@\*.service ceph-mon.target
%endif

%postun mon
test -n "$FIRST_ARG" || FIRST_ARG=$1
%if 0%{?suse_version}
DISABLE_RESTART_ON_UPDATE="yes"
%service_del_postun ceph-mon@\*.service ceph-mon.target
%endif
%if 0%{?fedora} || 0%{?rhel}
%systemd_postun ceph-mon@\*.service ceph-mon.target
%endif
if [ $FIRST_ARG -ge 1 ] ; then
  # Restart on upgrade, but only if "CEPH_AUTO_RESTART_ON_UPGRADE" is set to
  # "yes". In any case: if units are not running, do not touch them.
  SYSCONF_CEPH=%{_sysconfdir}/sysconfig/ceph
  if [ -f $SYSCONF_CEPH -a -r $SYSCONF_CEPH ] ; then
    source $SYSCONF_CEPH
  fi
  if [ "X$CEPH_AUTO_RESTART_ON_UPGRADE" = "Xyes" ] ; then
    /usr/bin/systemctl try-restart ceph-mon@\*.service > /dev/null 2>&1 || :
  fi
fi

#################################################################################
%files fuse
%defattr(-,root,root,-)
%{_bindir}/ceph-fuse
%{_mandir}/man8/ceph-fuse.8*
%{_sbindir}/mount.fuse.ceph

#################################################################################
%files -n rbd-fuse
%defattr(-,root,root,-)
%{_bindir}/rbd-fuse
%{_mandir}/man8/rbd-fuse.8*

#################################################################################
%files -n rbd-mirror
%defattr(-,root,root,-)
%{_bindir}/rbd-mirror
%{_mandir}/man8/rbd-mirror.8*
%{_unitdir}/ceph-rbd-mirror@.service
%{_unitdir}/ceph-rbd-mirror.target

%post -n rbd-mirror
%if 0%{?suse_version}
if [ $1 -ge 1 ] ; then
  /usr/bin/systemctl preset ceph-rbd-mirror@\*.service ceph-rbd-mirror.target >/dev/null 2>&1 || :
fi
%endif
%if 0%{?fedora} || 0%{?rhel}
%systemd_post ceph-rbd-mirror@\*.service ceph-rbd-mirror.target
%endif
/usr/bin/systemctl start ceph-rbd-mirror.target >/dev/null 2>&1 || :

%preun -n rbd-mirror
%if 0%{?suse_version}
%service_del_preun ceph-rbd-mirror@\*.service ceph-rbd-mirror.target
%endif
%if 0%{?fedora} || 0%{?rhel}
%systemd_preun ceph-rbd-mirror@\*.service ceph-rbd-mirror.target
%endif

%postun -n rbd-mirror
test -n "$FIRST_ARG" || FIRST_ARG=$1
%if 0%{?suse_version}
DISABLE_RESTART_ON_UPDATE="yes"
%service_del_postun ceph-rbd-mirror@\*.service ceph-rbd-mirror.target
%endif
%if 0%{?fedora} || 0%{?rhel}
%systemd_postun ceph-rbd-mirror@\*.service ceph-rbd-mirror.target
%endif
if [ $FIRST_ARG -ge 1 ] ; then
  # Restart on upgrade, but only if "CEPH_AUTO_RESTART_ON_UPGRADE" is set to
  # "yes". In any case: if units are not running, do not touch them.
  SYSCONF_CEPH=%{_sysconfdir}/sysconfig/ceph
  if [ -f $SYSCONF_CEPH -a -r $SYSCONF_CEPH ] ; then
    source $SYSCONF_CEPH
  fi
  if [ "X$CEPH_AUTO_RESTART_ON_UPGRADE" = "Xyes" ] ; then
    /usr/bin/systemctl try-restart ceph-rbd-mirror@\*.service > /dev/null 2>&1 || :
  fi
fi

#################################################################################
%files -n rbd-nbd
%defattr(-,root,root,-)
%{_bindir}/rbd-nbd
%{_mandir}/man8/rbd-nbd.8*

#################################################################################
%files radosgw
%defattr(-,root,root,-)
%{_bindir}/radosgw
%{_bindir}/radosgw-admin
%{_bindir}/radosgw-token
%{_bindir}/radosgw-object-expirer
%{_mandir}/man8/radosgw.8*
%{_mandir}/man8/radosgw-admin.8*
%config %{_sysconfdir}/bash_completion.d/radosgw-admin
%dir %{_localstatedir}/lib/ceph/radosgw
%{_unitdir}/ceph-radosgw@.service
%{_unitdir}/ceph-radosgw.target
<<<<<<< HEAD

%pre radosgw
%if 0%{?suse_version}
# fix ownership of log files
[ -d /var/log/ceph-radosgw ] || exit 0
[ "$(stat -c %U /var/log/ceph-radosgw)" = "ceph" ] && exit 0
find /var/log/ceph-radosgw -type f -name '*.log' -exec chown ceph.ceph {} \;
chown ceph.ceph /var/log/ceph-radosgw
%endif
=======
>>>>>>> b328e998

%post radosgw
%if 0%{?suse_version}
if [ $1 -ge 1 ] ; then
  /usr/bin/systemctl preset ceph-radosgw@\*.service ceph-radosgw.target >/dev/null 2>&1 || :
fi
%endif
%if 0%{?fedora} || 0%{?rhel}
%systemd_post ceph-radosgw@\*.service ceph-radosgw.target
%endif
/usr/bin/systemctl start ceph-radosgw.target >/dev/null 2>&1 || :

%preun radosgw
%if 0%{?suse_version}
%service_del_preun ceph-radosgw@\*.service ceph-radosgw.target
%endif
%if 0%{?fedora} || 0%{?rhel}
%systemd_preun ceph-radosgw@\*.service ceph-radosgw.target
%endif

%postun radosgw
test -n "$FIRST_ARG" || FIRST_ARG=$1
%if 0%{?suse_version}
DISABLE_RESTART_ON_UPDATE="yes"
%service_del_postun ceph-radosgw@\*.service ceph-radosgw.target
%endif
%if 0%{?fedora} || 0%{?rhel}
%systemd_postun ceph-radosgw@\*.service ceph-radosgw.target
%endif
if [ $FIRST_ARG -ge 1 ] ; then
  # Restart on upgrade, but only if "CEPH_AUTO_RESTART_ON_UPGRADE" is set to
  # "yes". In any case: if units are not running, do not touch them.
  SYSCONF_CEPH=%{_sysconfdir}/sysconfig/ceph
  if [ -f $SYSCONF_CEPH -a -r $SYSCONF_CEPH ] ; then
    source $SYSCONF_CEPH
  fi
  if [ "X$CEPH_AUTO_RESTART_ON_UPGRADE" = "Xyes" ] ; then
    /usr/bin/systemctl try-restart ceph-radosgw@\*.service > /dev/null 2>&1 || :
  fi
fi

#################################################################################
%files osd
%{_bindir}/ceph-clsinfo
%{_bindir}/ceph-bluefs-tool
%{_bindir}/ceph-objectstore-tool
%{_bindir}/ceph-osd
%{_sbindir}/ceph-disk
%{_sbindir}/ceph-disk-udev
%{_libexecdir}/ceph/ceph-osd-prestart.sh
%{_udevrulesdir}/95-ceph-osd.rules
%{_mandir}/man8/ceph-clsinfo.8*
%{_mandir}/man8/ceph-disk.8*
%{_mandir}/man8/ceph-osd.8*
%if 0%{?rhel} && ! 0%{?centos}
%{_sysconfdir}/cron.hourly/subman
%endif
%{_unitdir}/ceph-osd@.service
%{_unitdir}/ceph-osd.target
%{_unitdir}/ceph-disk@.service
%attr(750,ceph,ceph) %dir %{_localstatedir}/lib/ceph/osd

%post osd
%if 0%{?suse_version}
if [ $1 -ge 1 ] ; then
  /usr/bin/systemctl preset ceph-disk@\*.service ceph-osd@\*.service ceph-osd.target >/dev/null 2>&1 || :
fi
%endif
%if 0%{?fedora} || 0%{?rhel}
%systemd_post ceph-disk@\*.service ceph-osd@\*.service ceph-osd.target
%endif
/usr/bin/systemctl start ceph-osd.target >/dev/null 2>&1 || :

%preun osd
%if 0%{?suse_version}
%service_del_preun ceph-disk@\*.service ceph-osd@\*.service ceph-osd.target
%endif
%if 0%{?fedora} || 0%{?rhel}
%systemd_preun ceph-disk@\*.service ceph-osd@\*.service ceph-osd.target
%endif

%postun osd
test -n "$FIRST_ARG" || FIRST_ARG=$1
%if 0%{?suse_version}
DISABLE_RESTART_ON_UPDATE="yes"
%service_del_postun ceph-disk@\*.service ceph-osd@\*.service ceph-osd.target
%endif
%if 0%{?fedora} || 0%{?rhel}
%systemd_postun ceph-disk@\*.service ceph-osd@\*.service ceph-osd.target
%endif
if [ $FIRST_ARG -ge 1 ] ; then
  # Restart on upgrade, but only if "CEPH_AUTO_RESTART_ON_UPGRADE" is set to
  # "yes". In any case: if units are not running, do not touch them.
  SYSCONF_CEPH=%{_sysconfdir}/sysconfig/ceph
  if [ -f $SYSCONF_CEPH -a -r $SYSCONF_CEPH ] ; then
    source $SYSCONF_CEPH
  fi
  if [ "X$CEPH_AUTO_RESTART_ON_UPGRADE" = "Xyes" ] ; then
    /usr/bin/systemctl try-restart ceph-disk@\*.service ceph-osd@\*.service > /dev/null 2>&1 || :
  fi
fi

#################################################################################
%if %{with ocf}

%files resource-agents
%defattr(0755,root,root,-)
# N.B. src/ocf/Makefile.am uses $(prefix)/lib
%dir %{_prefix}/lib/ocf
%dir %{_prefix}/lib/ocf/resource.d
%dir %{_prefix}/lib/ocf/resource.d/ceph
<<<<<<< HEAD
=======
%exclude %{_prefix}/lib/ocf/resource.d/ceph/ceph
%exclude %{_prefix}/lib/ocf/resource.d/ceph/mds
%exclude %{_prefix}/lib/ocf/resource.d/ceph/mon
%exclude %{_prefix}/lib/ocf/resource.d/ceph/osd
>>>>>>> b328e998
%{_prefix}/lib/ocf/resource.d/ceph/rbd

%endif

#################################################################################
%files -n librados2
%defattr(-,root,root,-)
%{_libdir}/librados.so.*
%if %{with lttng}
%{_libdir}/librados_tp.so.*
%endif

%post -n librados2
/sbin/ldconfig

%postun -n librados2
/sbin/ldconfig

#################################################################################
%files -n librados2-devel
%defattr(-,root,root,-)
%dir %{_includedir}/rados
%{_includedir}/rados/librados.h
%{_includedir}/rados/librados.hpp
%{_includedir}/rados/buffer.h
%{_includedir}/rados/buffer_fwd.h
%{_includedir}/rados/page.h
%{_includedir}/rados/crc32c.h
%{_includedir}/rados/rados_types.h
%{_includedir}/rados/rados_types.hpp
%{_includedir}/rados/memory.h
%{_libdir}/librados.so
%if %{with lttng}
%{_libdir}/librados_tp.so
%endif
%{_bindir}/librados-config
%{_mandir}/man8/librados-config.8*

#################################################################################
%files -n python-rados
%defattr(-,root,root,-)
%{python_sitearch}/rados.so
%{python_sitearch}/rados-*.egg-info

#################################################################################
%files -n libradosstriper1
%defattr(-,root,root,-)
%{_libdir}/libradosstriper.so.*

%post -n libradosstriper1
/sbin/ldconfig

%postun -n libradosstriper1
/sbin/ldconfig

#################################################################################
%files -n libradosstriper1-devel
%defattr(-,root,root,-)
%dir %{_includedir}/radosstriper
%{_includedir}/radosstriper/libradosstriper.h
%{_includedir}/radosstriper/libradosstriper.hpp
%{_libdir}/libradosstriper.so

#################################################################################
%files -n librbd1
%defattr(-,root,root,-)
%{_libdir}/librbd.so.*
%if %{with lttng}
%{_libdir}/librbd_tp.so.*
%endif

%post -n librbd1
/sbin/ldconfig
mkdir -p /usr/lib64/qemu/
ln -sf %{_libdir}/librbd.so.1 /usr/lib64/qemu/librbd.so.1

%postun -n librbd1
/sbin/ldconfig

#################################################################################
%files -n librbd1-devel
%defattr(-,root,root,-)
%dir %{_includedir}/rbd
%{_includedir}/rbd/librbd.h
%{_includedir}/rbd/librbd.hpp
%{_includedir}/rbd/features.h
%{_libdir}/librbd.so
%if %{with lttng}
%{_libdir}/librbd_tp.so
%endif

#################################################################################
%files -n librgw2
%defattr(-,root,root,-)
%{_libdir}/librgw.so.*

%post -n librgw2
/sbin/ldconfig

%postun -n librgw2
/sbin/ldconfig

#################################################################################
%files -n librgw2-devel
%defattr(-,root,root,-)
%dir %{_includedir}/rados
%{_includedir}/rados/librgw.h
%{_includedir}/rados/rgw_file.h
%{_libdir}/librgw.so

#################################################################################
%files -n python-rbd
%defattr(-,root,root,-)
%{python_sitearch}/rbd.so
%{python_sitearch}/rbd-*.egg-info

#################################################################################
%files -n libcephfs1
%defattr(-,root,root,-)
%{_libdir}/libcephfs.so.*

%post -n libcephfs1
/sbin/ldconfig

%postun -n libcephfs1
/sbin/ldconfig

#################################################################################
%files -n libcephfs1-devel
%defattr(-,root,root,-)
%dir %{_includedir}/cephfs
%{_includedir}/cephfs/libcephfs.h
%{_libdir}/libcephfs.so

#################################################################################
%files -n python-cephfs
%defattr(-,root,root,-)
%{python_sitearch}/cephfs.so
%{python_sitearch}/cephfs-*.egg-info
%{python_sitelib}/ceph_volume_client.py*

#################################################################################
%files -n ceph-test
%defattr(-,root,root,-)
%{_bindir}/ceph_bench_log
%{_bindir}/ceph_kvstorebench
%{_bindir}/ceph_multi_stress_watch
%{_bindir}/ceph_erasure_code
%{_bindir}/ceph_erasure_code_benchmark
%{_bindir}/ceph_omapbench
%{_bindir}/ceph_objectstore_bench
%{_bindir}/ceph_perf_objectstore
%{_bindir}/ceph_perf_local
%{_bindir}/ceph_perf_msgr_client
%{_bindir}/ceph_perf_msgr_server
%{_bindir}/ceph_psim
%{_bindir}/ceph_radosacl
%{_bindir}/ceph_rgw_jsonparser
%{_bindir}/ceph_rgw_multiparser
%{_bindir}/ceph_scratchtool
%{_bindir}/ceph_scratchtoolpp
%{_bindir}/ceph_smalliobench
%{_bindir}/ceph_smalliobenchdumb
%{_bindir}/ceph_smalliobenchfs
%{_bindir}/ceph_smalliobenchrbd
%{_bindir}/ceph_test_*
%{_bindir}/librgw_file*
%{_bindir}/ceph_tpbench
%{_bindir}/ceph_xattr_bench
%{_bindir}/ceph-coverage
%{_bindir}/ceph-monstore-tool
%{_bindir}/ceph-osdomap-tool
%{_bindir}/ceph-kvstore-tool
%{_bindir}/ceph-debugpack
%{_mandir}/man8/ceph-debugpack.8*
%dir %{_libdir}/ceph
%{_libdir}/ceph/ceph-monstore-update-crush.sh

#################################################################################
%if 0%{with cephfs_java}
%files -n libcephfs_jni1
%defattr(-,root,root,-)
%{_libdir}/libcephfs_jni.so.*

%post -n libcephfs_jni1
/sbin/ldconfig

%postun -n libcephfs_jni1
/sbin/ldconfig

#################################################################################
%files -n libcephfs_jni1-devel
%defattr(-,root,root,-)
%{_libdir}/libcephfs_jni.so

#################################################################################
%files -n cephfs-java
%defattr(-,root,root,-)
%{_javadir}/libcephfs.jar
%{_javadir}/libcephfs-test.jar
%endif

#################################################################################
%if 0%{with selinux}
%files selinux
%defattr(-,root,root,-)
%attr(0600,root,root) %{_datadir}/selinux/packages/ceph.pp
%{_datadir}/selinux/devel/include/contrib/ceph.if
%{_mandir}/man8/ceph_selinux.8*

%post selinux
# backup file_contexts before update
. /etc/selinux/config
FILE_CONTEXT=/etc/selinux/${SELINUXTYPE}/contexts/files/file_contexts
cp ${FILE_CONTEXT} ${FILE_CONTEXT}.pre

# Install the policy
/usr/sbin/semodule -i %{_datadir}/selinux/packages/ceph.pp

# Load the policy if SELinux is enabled
if ! /usr/sbin/selinuxenabled; then
    # Do not relabel if selinux is not enabled
    exit 0
fi

if diff ${FILE_CONTEXT} ${FILE_CONTEXT}.pre > /dev/null 2>&1; then
   # Do not relabel if file contexts did not change
   exit 0
fi

# Check whether the daemons are running
/usr/bin/systemctl status ceph.target > /dev/null 2>&1
STATUS=$?

# Stop the daemons if they were running
if test $STATUS -eq 0; then
    /usr/bin/systemctl stop ceph.target > /dev/null 2>&1
fi

# Now, relabel the files
/usr/sbin/fixfiles -C ${FILE_CONTEXT}.pre restore 2> /dev/null
rm -f ${FILE_CONTEXT}.pre
<<<<<<< HEAD
=======
# The fixfiles command won't fix label for /var/run/ceph
/usr/sbin/restorecon -R /var/run/ceph > /dev/null 2>&1
>>>>>>> b328e998

# Start the daemons iff they were running before
if test $STATUS -eq 0; then
    /usr/bin/systemctl start ceph.target > /dev/null 2>&1 || :
fi
exit 0

%postun selinux
if [ $1 -eq 0 ]; then
    # backup file_contexts before update
    . /etc/selinux/config
    FILE_CONTEXT=/etc/selinux/${SELINUXTYPE}/contexts/files/file_contexts
    cp ${FILE_CONTEXT} ${FILE_CONTEXT}.pre

    # Remove the module
<<<<<<< HEAD
    /usr/sbin/semodule -n -r ceph
=======
    /usr/sbin/semodule -n -r ceph > /dev/null 2>&1
>>>>>>> b328e998

    # Reload the policy if SELinux is enabled
    if ! /usr/sbin/selinuxenabled ; then
        # Do not relabel if SELinux is not enabled
        exit 0
    fi

    # Check whether the daemons are running
    /usr/bin/systemctl status ceph.target > /dev/null 2>&1
    STATUS=$?

    # Stop the daemons if they were running
    if test $STATUS -eq 0; then
        /usr/bin/systemctl stop ceph.target > /dev/null 2>&1
    fi

    /usr/sbin/fixfiles -C ${FILE_CONTEXT}.pre restore 2> /dev/null
    rm -f ${FILE_CONTEXT}.pre
<<<<<<< HEAD
=======
    # The fixfiles command won't fix label for /var/run/ceph
    /usr/sbin/restorecon -R /var/run/ceph > /dev/null 2>&1
>>>>>>> b328e998

    # Start the daemons if they were running before
    if test $STATUS -eq 0; then
	/usr/bin/systemctl start ceph.target > /dev/null 2>&1 || :
    fi
fi
exit 0

%endif # with selinux

#################################################################################
%if 0%{with libs_compat}
%files libs-compat
# We need an empty %%files list for ceph-libs-compat, to tell rpmbuild to actually
# build this meta package.
%endif

#################################################################################
%files devel-compat
# We need an empty %%files list for ceph-devel-compat, to tell rpmbuild to
# actually build this meta package.

#################################################################################
%files -n python-ceph-compat
# We need an empty %%files list for python-ceph-compat, to tell rpmbuild to
# actually build this meta package.


%changelog<|MERGE_RESOLUTION|>--- conflicted
+++ resolved
@@ -57,13 +57,9 @@
 Group:         System/Filesystems
 %endif
 URL:		http://ceph.com/
-<<<<<<< HEAD
 Source0:	%{name}-%{version}.tar.bz2
 Source99:       ceph-rpmlintrc
 ExcludeArch:    i586
-=======
-Source0:	http://ceph.com/download/%{name}-%{version}.tar.bz2
->>>>>>> b328e998
 #################################################################################
 # dependencies that apply across all distro families
 #################################################################################
@@ -535,11 +531,7 @@
 Group:		System Environment/Libraries
 License:	LGPL-2.0
 Requires:	java
-<<<<<<< HEAD
 Requires:	libcephfs_jni1 = %{version}-%{release}
-=======
-Requires:	libcephfs_jni1 = %{epoch}:%{version}-%{release}
->>>>>>> b328e998
 Requires:       junit
 BuildRequires:  junit
 %description -n cephfs-java
@@ -711,12 +703,7 @@
 %if 0%{with tests}
 %check
 # run in-tree unittests
-<<<<<<< HEAD
 make CHECK_ULIMIT=false %{?_smp_mflags} check
-=======
-make %{?_smp_mflags} check
-
->>>>>>> b328e998
 %endif
 
 %install
@@ -784,10 +771,6 @@
 %{_bindir}/ceph-detect-init
 %{_bindir}/ceph-client-debug
 %{_bindir}/cephfs
-<<<<<<< HEAD
-=======
-%{_unitdir}/ceph-create-keys@.service
->>>>>>> b328e998
 %{_libexecdir}/systemd/system-preset/50-ceph.preset
 %{_sbindir}/ceph-create-keys
 %{_sbindir}/rcceph
@@ -1136,7 +1119,6 @@
 %dir %{_localstatedir}/lib/ceph/radosgw
 %{_unitdir}/ceph-radosgw@.service
 %{_unitdir}/ceph-radosgw.target
-<<<<<<< HEAD
 
 %pre radosgw
 %if 0%{?suse_version}
@@ -1146,8 +1128,6 @@
 find /var/log/ceph-radosgw -type f -name '*.log' -exec chown ceph.ceph {} \;
 chown ceph.ceph /var/log/ceph-radosgw
 %endif
-=======
->>>>>>> b328e998
 
 %post radosgw
 %if 0%{?suse_version}
@@ -1259,13 +1239,6 @@
 %dir %{_prefix}/lib/ocf
 %dir %{_prefix}/lib/ocf/resource.d
 %dir %{_prefix}/lib/ocf/resource.d/ceph
-<<<<<<< HEAD
-=======
-%exclude %{_prefix}/lib/ocf/resource.d/ceph/ceph
-%exclude %{_prefix}/lib/ocf/resource.d/ceph/mds
-%exclude %{_prefix}/lib/ocf/resource.d/ceph/mon
-%exclude %{_prefix}/lib/ocf/resource.d/ceph/osd
->>>>>>> b328e998
 %{_prefix}/lib/ocf/resource.d/ceph/rbd
 
 %endif
@@ -1508,11 +1481,8 @@
 # Now, relabel the files
 /usr/sbin/fixfiles -C ${FILE_CONTEXT}.pre restore 2> /dev/null
 rm -f ${FILE_CONTEXT}.pre
-<<<<<<< HEAD
-=======
 # The fixfiles command won't fix label for /var/run/ceph
 /usr/sbin/restorecon -R /var/run/ceph > /dev/null 2>&1
->>>>>>> b328e998
 
 # Start the daemons iff they were running before
 if test $STATUS -eq 0; then
@@ -1528,11 +1498,7 @@
     cp ${FILE_CONTEXT} ${FILE_CONTEXT}.pre
 
     # Remove the module
-<<<<<<< HEAD
-    /usr/sbin/semodule -n -r ceph
-=======
     /usr/sbin/semodule -n -r ceph > /dev/null 2>&1
->>>>>>> b328e998
 
     # Reload the policy if SELinux is enabled
     if ! /usr/sbin/selinuxenabled ; then
@@ -1551,11 +1517,8 @@
 
     /usr/sbin/fixfiles -C ${FILE_CONTEXT}.pre restore 2> /dev/null
     rm -f ${FILE_CONTEXT}.pre
-<<<<<<< HEAD
-=======
     # The fixfiles command won't fix label for /var/run/ceph
     /usr/sbin/restorecon -R /var/run/ceph > /dev/null 2>&1
->>>>>>> b328e998
 
     # Start the daemons if they were running before
     if test $STATUS -eq 0; then
