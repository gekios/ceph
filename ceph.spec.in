#
# spec file for package ceph
#
# Copyright (C) 2004-2017 The Ceph Project Developers. See COPYING file
# at the top-level directory of this distribution and at
# https://github.com/ceph/ceph/blob/master/COPYING
#
# All modifications and additions to the file contributed by third parties
# remain the property of their copyright owners, unless otherwise agreed
# upon.
#
# This file is under the GNU Lesser General Public License, version 2.1
#
# Please submit bugfixes or comments via http://tracker.ceph.com/
#
%bcond_without ocf
%bcond_with cephfs_java
%if 0%{?suse_version}
%bcond_with ceph_test_package
%else
%bcond_without ceph_test_package
%endif
%bcond_with make_check
%ifarch s390 s390x
%bcond_with tcmalloc
%else
%bcond_without tcmalloc
%endif
%bcond_without lowmem_builder
%bcond_with minimal_debugging_information
%if 0%{?fedora} || 0%{?rhel}
%bcond_with ocf
%bcond_without selinux
%endif
%if 0%{?suse_version}
%bcond_without ocf
%if %{with ocf}
%global _with_ocf --with-ocf
%endif
%bcond_with selinux
%endif

# LTTng-UST enabled on Fedora, RHEL 6+, and SLE (not openSUSE)
%if 0%{?fedora} || 0%{?rhel} >= 6 || 0%{?suse_version}
%if ! 0%{?is_opensuse}
%ifarch x86_64 aarch64
%bcond_without lttng
%endif
%endif
%endif

%if %{with selinux}
# get selinux policy version
%{!?_selinux_policy_version: %global _selinux_policy_version 0.0.0}
%endif

%{!?_udevrulesdir: %global _udevrulesdir /lib/udev/rules.d}
%{!?tmpfiles_create: %global tmpfiles_create systemd-tmpfiles --create}
%{!?python3_pkgversion: %global python3_pkgversion 3}

# unify libexec for all targets
%global _libexecdir %{_exec_prefix}/lib

# disable dwz which compresses the debuginfo
%global _find_debuginfo_dwz_opts %{nil}

#################################################################################
# main package definition
#################################################################################
Name:		ceph
Version:	@VERSION@
Release:	@RPM_RELEASE@%{?dist}
%if 0%{?fedora} || 0%{?rhel}
Epoch:		2
%endif

# define _epoch_prefix macro which will expand to the empty string if epoch is
# undefined
%global _epoch_prefix %{?epoch:%{epoch}:}

Summary:	User space components of the Ceph file system
License:	LGPL-2.1 and CC-BY-SA-3.0 and GPL-2.0 and BSL-1.0 and BSD-3-Clause and MIT
%if 0%{?suse_version}
Group:		System/Filesystems
%endif
URL:		http://ceph.com/
Source0:	@TARBALL_BASENAME@.tar.bz2
# _insert_obs_source_lines_here
%if 0%{?suse_version}
%if 0%{?is_opensuse}
ExclusiveArch:  x86_64 aarch64 ppc64 ppc64le
%else
ExclusiveArch:  x86_64 aarch64 ppc64le s390x
%endif
%endif
#################################################################################
# dependencies that apply across all distro families
#################################################################################
Requires:       ceph-osd = %{_epoch_prefix}%{version}-%{release}
Requires:       ceph-mds = %{_epoch_prefix}%{version}-%{release}
Requires:       ceph-mgr = %{_epoch_prefix}%{version}-%{release}
Requires:       ceph-mon = %{_epoch_prefix}%{version}-%{release}
Requires(post):	binutils
%if 0%{with cephfs_java}
BuildRequires:	java-devel
BuildRequires:	sharutils
%endif
%if 0%{with selinux}
BuildRequires:	checkpolicy
BuildRequires:	selinux-policy-devel
%endif
%if 0%{with make_check}
%if 0%{?fedora} || 0%{?rhel}
BuildRequires:	python-cherrypy
BuildRequires:	python-werkzeug
%endif
%if 0%{?suse_version}
BuildRequires:	python-CherryPy
BuildRequires:	python-Werkzeug
BuildRequires:	python-numpy-devel
%endif
BuildRequires:  python-coverage
BuildRequires:	python-pecan
BuildRequires:	socat
%endif
BuildRequires:	bc
BuildRequires:	gperf
BuildRequires:  cmake
BuildRequires:	cryptsetup
BuildRequires:	fuse-devel
BuildRequires:	gcc-c++
BuildRequires:	gdbm
%if 0%{with tcmalloc}
%if 0%{?fedora} || 0%{?rhel}
BuildRequires:	gperftools-devel >= 2.6.1
%endif
%if 0%{?suse_version}
BuildRequires:	gperftools-devel >= 2.4
%endif
%endif
BuildRequires:  jq
BuildRequires:	leveldb-devel > 1.2
BuildRequires:	libaio-devel
BuildRequires:	libblkid-devel >= 2.17
BuildRequires:	libcurl-devel
BuildRequires:	libudev-devel
BuildRequires:	libtool
BuildRequires:	libxml2-devel
BuildRequires:	make
BuildRequires:	parted
BuildRequires:	perl
BuildRequires:	pkgconfig
BuildRequires:  procps
BuildRequires:	python
BuildRequires:	python-devel
BuildRequires:	python-nose
BuildRequires:	python-requests
BuildRequires:	python-six
BuildRequires:	python-virtualenv
BuildRequires:	snappy-devel
BuildRequires:	udev
BuildRequires:	util-linux
BuildRequires:	valgrind-devel
BuildRequires:	which
BuildRequires:	xfsprogs
BuildRequires:	xfsprogs-devel
BuildRequires:	xmlstarlet
BuildRequires:	yasm

#################################################################################
# distro-conditional dependencies
#################################################################################
%if 0%{?suse_version}
BuildRequires:  pkgconfig(systemd)
BuildRequires:	systemd-rpm-macros
BuildRequires:	systemd
%{?systemd_requires}
PreReq:		%fillup_prereq
BuildRequires:	net-tools
BuildRequires:	libbz2-devel
BuildRequires:  btrfsprogs
BuildRequires:	mozilla-nss-devel
BuildRequires:	keyutils-devel
BuildRequires:  libopenssl-devel
BuildRequires:  lsb-release
BuildRequires:  openldap2-devel
BuildRequires:	python-Cython
BuildRequires:	python-PrettyTable
BuildRequires:	python-Sphinx
BuildRequires:  rdma-core-devel
%endif
%if 0%{?fedora} || 0%{?rhel}
Requires:	systemd
BuildRequires:  boost-random
BuildRequires:	btrfs-progs
BuildRequires:	nss-devel
BuildRequires:	keyutils-libs-devel
BuildRequires:	libibverbs-devel
BuildRequires:  openldap-devel
BuildRequires:  openssl-devel
BuildRequires:  redhat-lsb-core
BuildRequires:	Cython
BuildRequires:	python-prettytable
BuildRequires:	python-sphinx
%endif
# python34-... for RHEL, python3-... for all other supported distros
%if 0%{?rhel}
BuildRequires:	python34-devel
BuildRequires:	python34-setuptools
BuildRequires:	python34-Cython
%else
BuildRequires:	python3-devel
BuildRequires:	python3-setuptools
BuildRequires:	python3-Cython
%endif
# lttng and babeltrace for rbd-replay-prep
%if %{with lttng}
%if 0%{?fedora} || 0%{?rhel}
BuildRequires:	lttng-ust-devel
BuildRequires:	libbabeltrace-devel
%endif
%if 0%{?suse_version}
BuildRequires:	lttng-ust-devel
BuildRequires:  babeltrace-devel
%endif
%endif
%if 0%{?suse_version}
BuildRequires:	libexpat-devel
%endif
%if 0%{?rhel} || 0%{?fedora}
BuildRequires:	expat-devel
%endif
#hardened-cc1
%if 0%{?fedora} || 0%{?rhel}
BuildRequires:  redhat-rpm-config
%endif

%description
Ceph is a massively scalable, open-source, distributed storage system that runs
on commodity hardware and delivers object, block and file system storage.


#################################################################################
# subpackages
#################################################################################
%package base
Summary:       Ceph Base Package
%if 0%{?suse_version}
Group:         System/Filesystems
%endif
Requires:      ceph-common = %{_epoch_prefix}%{version}-%{release}
Requires:      librbd1 = %{_epoch_prefix}%{version}-%{release}
Requires:      librados2 = %{_epoch_prefix}%{version}-%{release}
Requires:      libcephfs2 = %{_epoch_prefix}%{version}-%{release}
Requires:      librgw2 = %{_epoch_prefix}%{version}-%{release}
%if 0%{with selinux}
Requires:      ceph-selinux = %{_epoch_prefix}%{version}-%{release}
%endif
Requires:      python
Requires:      python-requests
Requires:      python-setuptools
Requires:      grep
Requires:      xfsprogs
Requires:      e2fsprogs
Requires:      logrotate
Requires:      parted
Requires:      util-linux
Requires:      cryptsetup
Requires:      findutils
Requires:      psmisc
Requires:      which
%if 0%{?fedora} || 0%{?rhel}
Requires:      gdisk
# The following is necessary due to tracker 36508 and can be removed once the
# associated upstream bugs are resolved.
%if 0%{with tcmalloc}
Requires:      gperftools-libs >= 2.6.1
%endif
%endif
%if 0%{?suse_version}
Recommends:    ntp-daemon
<<<<<<< HEAD
Provides:      libxio = 1.7
Obsoletes:     libxio <= 1.7
=======
Requires:      gptfdisk
>>>>>>> 17791576
%endif
%description base
Base is the package that includes all the files shared amongst ceph servers

%package -n ceph-common
Summary:	Ceph Common
%if 0%{?suse_version}
Group:		System/Filesystems
%endif
Requires:	librbd1 = %{_epoch_prefix}%{version}-%{release}
Requires:	librados2 = %{_epoch_prefix}%{version}-%{release}
Requires:	libcephfs2 = %{_epoch_prefix}%{version}-%{release}
Requires:	python-rados = %{_epoch_prefix}%{version}-%{release}
Requires:	python-rbd = %{_epoch_prefix}%{version}-%{release}
Requires:	python-cephfs = %{_epoch_prefix}%{version}-%{release}
Requires:	python-rgw = %{_epoch_prefix}%{version}-%{release}
%if 0%{?fedora} || 0%{?rhel}
Requires:	python-prettytable
%endif
%if 0%{?suse_version}
Requires:	python-PrettyTable
Provides:       libxio = 1.7
Obsoletes:      libxio <= 1.7
%endif
Requires:	python-requests
%{?systemd_requires}
%if 0%{?suse_version}
PreReq:         permissions
Requires(pre):	shadow
%endif
%description -n ceph-common
Common utilities to mount and interact with a ceph storage cluster.
Comprised of files that are common to Ceph clients and servers.

%package mds
Summary:	Ceph Metadata Server Daemon
%if 0%{?suse_version}
Group:		System/Filesystems
%endif
Requires:	ceph-base = %{_epoch_prefix}%{version}-%{release}
%description mds
ceph-mds is the metadata server daemon for the Ceph distributed file system.
One or more instances of ceph-mds collectively manage the file system
namespace, coordinating access to the shared OSD cluster.

%package mon
Summary:	Ceph Monitor Daemon
%if 0%{?suse_version}
Group:		System/Filesystems
%endif
Requires:	ceph-base = %{_epoch_prefix}%{version}-%{release}
# For ceph-rest-api
%if 0%{?fedora} || 0%{?rhel}
Requires:      python-flask
%endif
%if 0%{?suse_version}
Requires:      python-Flask
%endif
%description mon
ceph-mon is the cluster monitor daemon for the Ceph distributed file
system. One or more instances of ceph-mon form a Paxos part-time
parliament cluster that provides extremely reliable and durable storage
of cluster membership, configuration, and state.

%package mgr
Summary:        Ceph Manager Daemon
%if 0%{?suse_version}
Group:          System/Filesystems
%endif
Requires:       ceph-base = %{_epoch_prefix}%{version}-%{release}
Requires:       python-six
%if 0%{?fedora} || 0%{?rhel}
Requires:       python-cherrypy
Requires:       python-jinja2
Requires:       python-werkzeug
Requires:       pyOpenSSL
%endif
%if 0%{?suse_version}
Requires: 	python-CherryPy
Requires:       python-Jinja2
Requires:       python-Werkzeug
Requires:       python-pyOpenSSL
%endif
Requires:       python-pecan
%description mgr
ceph-mgr enables python modules that provide services (such as the REST
module derived from Calamari) and expose CLI hooks.  ceph-mgr gathers
the cluster maps, the daemon metadata, and performance counters, and
exposes all these to the python modules.

%package fuse
Summary:	Ceph fuse-based client
%if 0%{?suse_version}
Group:		System/Filesystems
%endif
Requires:       fuse
%description fuse
FUSE based client for Ceph distributed network file system

%package -n rbd-fuse
Summary:	Ceph fuse-based client
%if 0%{?suse_version}
Group:		System/Filesystems
%endif
Requires:	librados2 = %{_epoch_prefix}%{version}-%{release}
Requires:	librbd1 = %{_epoch_prefix}%{version}-%{release}
%description -n rbd-fuse
FUSE based client to map Ceph rbd images to files

%package -n rbd-mirror
Summary:	Ceph daemon for mirroring RBD images
%if 0%{?suse_version}
Group:		System/Filesystems
%endif
Requires:	ceph-common = %{_epoch_prefix}%{version}-%{release}
Requires:	librados2 = %{_epoch_prefix}%{version}-%{release}
%description -n rbd-mirror
Daemon for mirroring RBD images between Ceph clusters, streaming
changes asynchronously.

%package -n rbd-nbd
Summary:	Ceph RBD client base on NBD
%if 0%{?suse_version}
Group:		System/Filesystems
%endif
Requires:	librados2 = %{_epoch_prefix}%{version}-%{release}
Requires:	librbd1 = %{_epoch_prefix}%{version}-%{release}
%description -n rbd-nbd
NBD based client to map Ceph rbd images to local device

%package radosgw
Summary:	Rados REST gateway
%if 0%{?suse_version}
Group:		System/Filesystems
%endif
Requires:	ceph-common = %{_epoch_prefix}%{version}-%{release}
%if 0%{with selinux}
Requires:	ceph-selinux = %{_epoch_prefix}%{version}-%{release}
%endif
Requires:	librados2 = %{_epoch_prefix}%{version}-%{release}
Requires:	librgw2 = %{_epoch_prefix}%{version}-%{release}
%if 0%{?rhel} || 0%{?fedora}
Requires:	mailcap
%endif
%description radosgw
RADOS is a distributed object store used by the Ceph distributed
storage system.  This package provides a REST gateway to the
object store that aims to implement a superset of Amazon's S3
service as well as the OpenStack Object Storage ("Swift") API.

%if %{with ocf}
%package resource-agents
Summary:	OCF-compliant resource agents for Ceph daemons
%if 0%{?suse_version}
Group:		System/Filesystems
%endif
Requires:	ceph-base = %{_epoch_prefix}%{version}
Requires:	resource-agents
%description resource-agents
Resource agents for monitoring and managing Ceph daemons
under Open Cluster Framework (OCF) compliant resource
managers such as Pacemaker.
%endif

%package osd
Summary:	Ceph Object Storage Daemon
%if 0%{?suse_version}
Group:		System/Filesystems
%endif
Requires:	ceph-base = %{_epoch_prefix}%{version}-%{release}
Requires:	lvm2
%description osd
ceph-osd is the object storage daemon for the Ceph distributed file
system.  It is responsible for storing objects on a local file system
and providing access to them over the network.

%package -n librados2
Summary:	RADOS distributed object store client library
%if 0%{?suse_version}
Group:		System/Libraries
%endif
%if 0%{?rhel} || 0%{?fedora}
Obsoletes:	ceph-libs < %{_epoch_prefix}%{version}-%{release}
%endif
%description -n librados2
RADOS is a reliable, autonomic distributed object storage cluster
developed as part of the Ceph distributed storage system. This is a
shared library allowing applications to access the distributed object
store using a simple file-like interface.

%package -n librados-devel
Summary:	RADOS headers
%if 0%{?suse_version}
Group:		Development/Libraries/C and C++
%endif
Requires:	librados2 = %{_epoch_prefix}%{version}-%{release}
Obsoletes:	ceph-devel < %{_epoch_prefix}%{version}-%{release}
Provides:	librados2-devel = %{_epoch_prefix}%{version}-%{release}
Obsoletes:	librados2-devel < %{_epoch_prefix}%{version}-%{release}
%description -n librados-devel
This package contains libraries and headers needed to develop programs
that use RADOS object store.

%package -n librgw2
Summary:	RADOS gateway client library
%if 0%{?suse_version}
Group:		System/Libraries
%endif
Requires:	librados2 = %{_epoch_prefix}%{version}-%{release}
%description -n librgw2
This package provides a library implementation of the RADOS gateway
(distributed object store with S3 and Swift personalities).

%package -n librgw-devel
Summary:	RADOS gateway client library
%if 0%{?suse_version}
Group:		Development/Libraries/C and C++
%endif
Requires:	librados-devel = %{_epoch_prefix}%{version}-%{release}
Requires:	librgw2 = %{_epoch_prefix}%{version}-%{release}
Provides:	librgw2-devel = %{_epoch_prefix}%{version}-%{release}
Obsoletes:	librgw2-devel < %{_epoch_prefix}%{version}-%{release}
%description -n librgw-devel
This package contains libraries and headers needed to develop programs
that use RADOS gateway client library.

%package -n python-rgw
Summary:	Python 2 libraries for the RADOS gateway
%if 0%{?suse_version}
Group:		Development/Languages/Python
%endif
Requires:	librgw2 = %{_epoch_prefix}%{version}-%{release}
Requires:	python-rados = %{_epoch_prefix}%{version}-%{release}
Obsoletes:	python-ceph < %{_epoch_prefix}%{version}-%{release}
%description -n python-rgw
This package contains Python 2 libraries for interacting with Cephs RADOS
gateway.

%package -n python%{python3_pkgversion}-rgw
Summary:	Python 3 libraries for the RADOS gateway
%if 0%{?suse_version}
Group:		Development/Languages/Python
%endif
Requires:	librgw2 = %{_epoch_prefix}%{version}-%{release}
Requires:	python%{python3_pkgversion}-rados = %{_epoch_prefix}%{version}-%{release}
%description -n python%{python3_pkgversion}-rgw
This package contains Python 3 libraries for interacting with Cephs RADOS
gateway.

%package -n python-rados
Summary:	Python 2 libraries for the RADOS object store
%if 0%{?suse_version}
Group:		Development/Languages/Python
%endif
Requires:	librados2 = %{_epoch_prefix}%{version}-%{release}
Obsoletes:	python-ceph < %{_epoch_prefix}%{version}-%{release}
%description -n python-rados
This package contains Python 2 libraries for interacting with Cephs RADOS
object store.

%package -n python%{python3_pkgversion}-rados
Summary:	Python 3 libraries for the RADOS object store
%if 0%{?suse_version}
Group:		Development/Languages/Python
%endif
Requires:	python%{python3_pkgversion}
Requires:	librados2 = %{_epoch_prefix}%{version}-%{release}
%description -n python%{python3_pkgversion}-rados
This package contains Python 3 libraries for interacting with Cephs RADOS
object store.

%package -n libradosstriper1
Summary:	RADOS striping interface
%if 0%{?suse_version}
Group:		System/Libraries
%endif
Requires:	librados2 = %{_epoch_prefix}%{version}-%{release}
%description -n libradosstriper1
Striping interface built on top of the rados library, allowing
to stripe bigger objects onto several standard rados objects using
an interface very similar to the rados one.

%package -n libradosstriper-devel
Summary:	RADOS striping interface headers
%if 0%{?suse_version}
Group:		Development/Libraries/C and C++
%endif
Requires:	libradosstriper1 = %{_epoch_prefix}%{version}-%{release}
Requires:	librados-devel = %{_epoch_prefix}%{version}-%{release}
Obsoletes:	ceph-devel < %{_epoch_prefix}%{version}-%{release}
Provides:	libradosstriper1-devel = %{_epoch_prefix}%{version}-%{release}
Obsoletes:	libradosstriper1-devel < %{_epoch_prefix}%{version}-%{release}
%description -n libradosstriper-devel
This package contains libraries and headers needed to develop programs
that use RADOS striping interface.

%package -n librbd1
Summary:	RADOS block device client library
%if 0%{?suse_version}
Group:		System/Libraries
%endif
Requires:	librados2 = %{_epoch_prefix}%{version}-%{release}
%if 0%{?suse_version}
Requires(post): coreutils
%endif
%if 0%{?rhel} || 0%{?fedora}
Obsoletes:	ceph-libs < %{_epoch_prefix}%{version}-%{release}
%endif
%description -n librbd1
RBD is a block device striped across multiple distributed objects in
RADOS, a reliable, autonomic distributed object storage cluster
developed as part of the Ceph distributed storage system. This is a
shared library allowing applications to manage these block devices.

%package -n librbd-devel
Summary:	RADOS block device headers
%if 0%{?suse_version}
Group:		Development/Libraries/C and C++
%endif
Requires:	librbd1 = %{_epoch_prefix}%{version}-%{release}
Requires:	librados-devel = %{_epoch_prefix}%{version}-%{release}
Obsoletes:	ceph-devel < %{_epoch_prefix}%{version}-%{release}
Provides:	librbd1-devel = %{_epoch_prefix}%{version}-%{release}
Obsoletes:	librbd1-devel < %{_epoch_prefix}%{version}-%{release}
%description -n librbd-devel
This package contains libraries and headers needed to develop programs
that use RADOS block device.

%package -n python-rbd
Summary:	Python 2 libraries for the RADOS block device
%if 0%{?suse_version}
Group:		Development/Languages/Python
%endif
Requires:	librbd1 = %{_epoch_prefix}%{version}-%{release}
Requires:	python-rados = %{_epoch_prefix}%{version}-%{release}
Obsoletes:	python-ceph < %{_epoch_prefix}%{version}-%{release}
%description -n python-rbd
This package contains Python 2 libraries for interacting with Cephs RADOS
block device.

%package -n python%{python3_pkgversion}-rbd
Summary:	Python 3 libraries for the RADOS block device
%if 0%{?suse_version}
Group:		Development/Languages/Python
%endif
Requires:	librbd1 = %{_epoch_prefix}%{version}-%{release}
Requires:	python%{python3_pkgversion}-rados = %{_epoch_prefix}%{version}-%{release}
%description -n python%{python3_pkgversion}-rbd
This package contains Python 3 libraries for interacting with Cephs RADOS
block device.

%package -n libcephfs2
Summary:	Ceph distributed file system client library
%if 0%{?suse_version}
Group:		System/Libraries
%endif
Obsoletes:	libcephfs1
%if 0%{?rhel} || 0%{?fedora}
Obsoletes:	ceph-libs < %{_epoch_prefix}%{version}-%{release}
Obsoletes:	ceph-libcephfs
%endif
%description -n libcephfs2
Ceph is a distributed network file system designed to provide excellent
performance, reliability, and scalability. This is a shared library
allowing applications to access a Ceph distributed file system via a
POSIX-like interface.

%package -n libcephfs-devel
Summary:	Ceph distributed file system headers
%if 0%{?suse_version}
Group:		Development/Libraries/C and C++
%endif
Requires:	libcephfs2 = %{_epoch_prefix}%{version}-%{release}
Requires:	librados-devel = %{_epoch_prefix}%{version}-%{release}
Obsoletes:	ceph-devel < %{_epoch_prefix}%{version}-%{release}
Provides:	libcephfs2-devel = %{_epoch_prefix}%{version}-%{release}
Obsoletes:	libcephfs2-devel < %{_epoch_prefix}%{version}-%{release}
%description -n libcephfs-devel
This package contains libraries and headers needed to develop programs
that use Cephs distributed file system.

%package -n python-cephfs
Summary:	Python 2 libraries for Ceph distributed file system
%if 0%{?suse_version}
Group:		Development/Languages/Python
%endif
Requires:	libcephfs2 = %{_epoch_prefix}%{version}-%{release}
%if 0%{?suse_version}
Recommends: python-rados = %{_epoch_prefix}%{version}-%{release}
%endif
Obsoletes:	python-ceph < %{_epoch_prefix}%{version}-%{release}
%description -n python-cephfs
This package contains Python 2 libraries for interacting with Cephs distributed
file system.

%package -n python%{python3_pkgversion}-cephfs
Summary:	Python 3 libraries for Ceph distributed file system
%if 0%{?suse_version}
Group:		Development/Languages/Python
%endif
Requires:	libcephfs2 = %{_epoch_prefix}%{version}-%{release}
Requires:	python%{python3_pkgversion}-rados = %{_epoch_prefix}%{version}-%{release}
%description -n python%{python3_pkgversion}-cephfs
This package contains Python 3 libraries for interacting with Cephs distributed
file system.

%package -n python%{python3_pkgversion}-ceph-argparse
Summary:	Python 3 utility libraries for Ceph CLI
%if 0%{?suse_version}
Group:		Development/Languages/Python
%endif
%description -n python%{python3_pkgversion}-ceph-argparse
This package contains types and routines for Python 3 used by the Ceph CLI as
well as the RESTful interface. These have to do with querying the daemons for
command-description information, validating user command input against those
descriptions, and submitting the command to the appropriate daemon.

%if 0%{with ceph_test_package}
%package -n ceph-test
Summary:	Ceph benchmarks and test tools
%if 0%{?suse_version}
Group:		System/Benchmark
%endif
Requires:	ceph-common
Requires:	xmlstarlet
Requires:	jq
Requires:	socat
%description -n ceph-test
This package contains Ceph benchmarks and test tools.
%endif

%if 0%{with cephfs_java}

%package -n libcephfs_jni1
Summary:	Java Native Interface library for CephFS Java bindings
%if 0%{?suse_version}
Group:		System/Libraries
%endif
Requires:	java
Requires:	libcephfs2 = %{_epoch_prefix}%{version}-%{release}
%description -n libcephfs_jni1
This package contains the Java Native Interface library for CephFS Java
bindings.

%package -n libcephfs_jni-devel
Summary:	Development files for CephFS Java Native Interface library
%if 0%{?suse_version}
Group:		Development/Libraries/Java
%endif
Requires:	java
Requires:	libcephfs_jni1 = %{_epoch_prefix}%{version}-%{release}
Obsoletes:	ceph-devel < %{_epoch_prefix}%{version}-%{release}
Provides:	libcephfs_jni1-devel = %{_epoch_prefix}%{version}-%{release}
Obsoletes:	libcephfs_jni1-devel < %{_epoch_prefix}%{version}-%{release}
%description -n libcephfs_jni-devel
This package contains the development files for CephFS Java Native Interface
library.

%package -n cephfs-java
Summary:	Java libraries for the Ceph File System
%if 0%{?suse_version}
Group:		System/Libraries
%endif
Requires:	java
Requires:	libcephfs_jni1 = %{_epoch_prefix}%{version}-%{release}
Requires:       junit
BuildRequires:  junit
%description -n cephfs-java
This package contains the Java libraries for the Ceph File System.

%endif

%package -n rados-objclass-devel
Summary:        RADOS object class development kit
Group:          Development/Libraries
Requires:       librados2-devel = %{_epoch_prefix}%{version}-%{release}
%description -n rados-objclass-devel
This package contains libraries and headers needed to develop RADOS object
class plugins.

%if 0%{with selinux}

%package selinux
Summary:	SELinux support for Ceph MON, OSD and MDS
%if 0%{?suse_version}
Group:		System/Filesystems
%endif
Requires:	ceph-base = %{_epoch_prefix}%{version}-%{release}
Requires:	policycoreutils, libselinux-utils
Requires(post):	ceph-base = %{_epoch_prefix}%{version}-%{release}
Requires(post): selinux-policy-base >= %{_selinux_policy_version}, policycoreutils, gawk
Requires(postun): policycoreutils
%description selinux
This package contains SELinux support for Ceph MON, OSD and MDS. The package
also performs file-system relabelling which can take a long time on heavily
populated file-systems.

%endif

%package -n python-ceph-compat
Summary:	Compatibility package for Cephs python libraries
%if 0%{?suse_version}
Group:		Development/Languages/Python
%endif
Obsoletes:	python-ceph
Requires:	python-rados = %{_epoch_prefix}%{version}-%{release}
Requires:	python-rbd = %{_epoch_prefix}%{version}-%{release}
Requires:	python-cephfs = %{_epoch_prefix}%{version}-%{release}
Requires:	python-rgw = %{_epoch_prefix}%{version}-%{release}
Provides:	python-ceph
%description -n python-ceph-compat
This is a compatibility package to accommodate python-ceph split into
python-rados, python-rbd, python-rgw and python-cephfs. Packages still
depending on python-ceph should be fixed to depend on python-rados,
python-rbd, python-rgw or python-cephfs instead.

#################################################################################
# common
#################################################################################
%prep
%autosetup -p1 -n @TARBALL_BASENAME@

%build
%if 0%{with cephfs_java}
# Find jni.h
for i in /usr/{lib64,lib}/jvm/java/include{,/linux}; do
    [ -d $i ] && java_inc="$java_inc -I$i"
done
%endif

%if %{with lowmem_builder}
RPM_OPT_FLAGS="$RPM_OPT_FLAGS --param ggc-min-expand=20 --param ggc-min-heapsize=32768"
%endif
%if %{with minimal_debugging_information}
RPM_OPT_FLAGS="`echo $RPM_OPT_FLAGS | sed -e 's/^-g /-g1 /g' -e 's/ -g / -g1 /g' -e 's/ -g$/ -g1/g'`"
%endif
export RPM_OPT_FLAGS=`echo $RPM_OPT_FLAGS | sed -e 's/i386/i486/'`

export CPPFLAGS="$java_inc"
export CFLAGS="$RPM_OPT_FLAGS"
export CXXFLAGS="$RPM_OPT_FLAGS"

env | sort

%if %{with lowmem_builder}
%if 0%{?jobs} > 8
%define _smp_mflags -j8
%endif
%endif

# unlimit _smp_mflags in system macro if not set above
%define _smp_ncpus_max 0
# extract the number of processors for use with cmake
%define _smp_ncpus %(echo %{_smp_mflags} | sed 's/-j//')

mkdir build
cd build
cmake .. \
    -DCMAKE_INSTALL_PREFIX=%{_prefix} \
    -DCMAKE_INSTALL_LIBDIR=%{_libdir} \
    -DCMAKE_INSTALL_LIBEXECDIR=%{_libexecdir} \
    -DCMAKE_INSTALL_LOCALSTATEDIR=%{_localstatedir} \
    -DCMAKE_INSTALL_SYSCONFDIR=%{_sysconfdir} \
    -DCMAKE_INSTALL_MANDIR=%{_mandir} \
    -DCMAKE_INSTALL_DOCDIR=%{_docdir}/ceph \
    -DCMAKE_INSTALL_INCLUDEDIR=%{_includedir} \
    -DWITH_MANPAGE=ON \
    -DWITH_PYTHON3=ON \
    -DWITH_SYSTEMD=ON \
%if 0%{?rhel} && ! 0%{?centos}
    -DWITH_SUBMAN=ON \
%endif
%if 0%{without ceph_test_package}
    -DWITH_TESTS=OFF \
%endif
%if 0%{with cephfs_java}
    -DWITH_CEPHFS_JAVA=ON \
%endif
%if 0%{with selinux}
    -DWITH_SELINUX=ON \
%endif
%if %{with lttng}
    -DWITH_LTTNG=ON \
    -DWITH_BABELTRACE=ON \
%else
    -DWITH_LTTNG=OFF \
    -DWITH_BABELTRACE=OFF \
%endif
    $CEPH_EXTRA_CMAKE_ARGS \
%if 0%{with ocf}
    -DWITH_OCF=ON \
%endif
%ifarch aarch64 armv7hl mips mipsel ppc ppc64 ppc64le %{ix86} x86_64
    -DWITH_BOOST_CONTEXT=ON \
%else
    -DWITH_BOOST_CONTEXT=OFF \
%endif
    -DBOOST_J=%{_smp_ncpus}

# Parallel build settings ...
PARALLEL_BUILD=%{?_smp_mflags}
lo_jobs="%{?jobs:%{jobs}}"
%ifarch %arm
    %if ! 0%{?qemu_user_space_build:1}
        # native hardware is not that powerful
        lo_jobs="1"
    %endif
%endif
# do not eat all memory
echo "Available memory:"
free
echo "System limits:"
ulimit -a
lo_jobs_reduced=
if test -n "$lo_jobs" -a "$lo_jobs" -gt 1 ; then
    mem_per_process=1700
    max_mem=$(LANG=C free -t -m | sed -n "s|^Mem: *\([0-9]*\).*$|\1|p")
    max_jobs="$(($max_mem / $mem_per_process))"
    test "$lo_jobs" -gt "$max_jobs" && lo_jobs="$max_jobs" && lo_jobs_reduced="yes" && echo "Warning: Reducing build parallelism to -j$max_jobs because of memory limits"
    test "$lo_jobs" -le 0 && lo_jobs=1 && echo "Warning: Not using parallel build at all because of memory limits"
fi
# run make
if test -n "$lo_jobs" ; then
  PARALLEL_BUILD="-j$lo_jobs"
fi

make "$PARALLEL_BUILD"


%if 0%{with make_check}
%check
# run in-tree unittests
cd build
ctest %{?_smp_mflags}

%endif



%install
pushd build
make DESTDIR=%{buildroot} install
# we have dropped sysvinit bits
rm -f %{buildroot}/%{_sysconfdir}/init.d/ceph
popd
install -m 0644 -D src/etc-rbdmap %{buildroot}%{_sysconfdir}/ceph/rbdmap
%if 0%{?fedora} || 0%{?rhel}
install -m 0644 -D etc/sysconfig/ceph %{buildroot}%{_sysconfdir}/sysconfig/ceph
%endif
%if 0%{?suse_version}
install -m 0644 -D etc/sysconfig/ceph %{buildroot}%{_localstatedir}/adm/fillup-templates/sysconfig.%{name}
%endif
install -m 0644 -D systemd/ceph.tmpfiles.d %{buildroot}%{_tmpfilesdir}/ceph-common.conf
install -m 0755 -D systemd/ceph %{buildroot}%{_sbindir}/rcceph
install -m 0644 -D systemd/50-ceph.preset %{buildroot}%{_libexecdir}/systemd/system-preset/50-ceph.preset
mkdir -p %{buildroot}%{_sbindir}
install -m 0644 -D src/logrotate.conf %{buildroot}%{_sysconfdir}/logrotate.d/ceph
chmod 0644 %{buildroot}%{_docdir}/ceph/sample.ceph.conf
install -m 0644 -D COPYING %{buildroot}%{_docdir}/ceph/COPYING
install -m 0644 -D etc/sysctl/90-ceph-osd.conf %{buildroot}%{_sysctldir}/90-ceph-osd.conf

# firewall templates and /sbin/mount.ceph symlink
%if 0%{?suse_version}
install -m 0644 -D etc/sysconfig/SuSEfirewall2.d/services/ceph-mon %{buildroot}%{_sysconfdir}/sysconfig/SuSEfirewall2.d/services/ceph-mon
install -m 0644 -D etc/sysconfig/SuSEfirewall2.d/services/ceph-osd-mds %{buildroot}%{_sysconfdir}/sysconfig/SuSEfirewall2.d/services/ceph-osd-mds
mkdir -p %{buildroot}/sbin
ln -sf %{_sbindir}/mount.ceph %{buildroot}/sbin/mount.ceph
%endif

# udev rules
install -m 0644 -D udev/50-rbd.rules %{buildroot}%{_udevrulesdir}/50-rbd.rules
install -m 0644 -D udev/60-ceph-by-parttypeuuid.rules %{buildroot}%{_udevrulesdir}/60-ceph-by-parttypeuuid.rules
install -m 0644 -D udev/95-ceph-osd.rules %{buildroot}%{_udevrulesdir}/95-ceph-osd.rules

#set up placeholder directories
mkdir -p %{buildroot}%{_sysconfdir}/ceph
mkdir -p %{buildroot}%{_localstatedir}/run/ceph
mkdir -p %{buildroot}%{_localstatedir}/log/ceph
mkdir -p %{buildroot}%{_localstatedir}/lib/ceph/tmp
mkdir -p %{buildroot}%{_localstatedir}/lib/ceph/mon
mkdir -p %{buildroot}%{_localstatedir}/lib/ceph/osd
mkdir -p %{buildroot}%{_localstatedir}/lib/ceph/mds
mkdir -p %{buildroot}%{_localstatedir}/lib/ceph/mgr
mkdir -p %{buildroot}%{_localstatedir}/lib/ceph/radosgw
mkdir -p %{buildroot}%{_localstatedir}/lib/ceph/bootstrap-osd
mkdir -p %{buildroot}%{_localstatedir}/lib/ceph/bootstrap-mds
mkdir -p %{buildroot}%{_localstatedir}/lib/ceph/bootstrap-rgw
mkdir -p %{buildroot}%{_localstatedir}/lib/ceph/bootstrap-mgr
mkdir -p %{buildroot}%{_localstatedir}/lib/ceph/bootstrap-rbd

%if 0%{?suse_version}
# create __pycache__ directories and their contents
%py3_compile %{buildroot}%{python3_sitelib}
%endif

%clean
rm -rf %{buildroot}

#################################################################################
# files and systemd scriptlets
#################################################################################
%files

%files base
%{_bindir}/crushtool
%{_bindir}/monmaptool
%{_bindir}/osdmaptool
%{_bindir}/ceph-kvstore-tool
%{_bindir}/ceph-run
%{_bindir}/ceph-dencoder
%{_bindir}/ceph-detect-init
%{_bindir}/cephfs-data-scan
%{_bindir}/cephfs-journal-tool
%{_bindir}/cephfs-table-tool
%{_libexecdir}/systemd/system-preset/50-ceph.preset
%{_sbindir}/ceph-create-keys
%{_sbindir}/ceph-disk
%{_sbindir}/rcceph
%dir %{_libexecdir}/ceph
%{_libexecdir}/ceph/ceph_common.sh
%dir %{_libdir}/rados-classes
%{_libdir}/rados-classes/*
%dir %{_libdir}/ceph
%dir %{_libdir}/ceph/erasure-code
%{_libdir}/ceph/erasure-code/libec_*.so*
%dir %{_libdir}/ceph/compressor
%{_libdir}/ceph/compressor/libceph_*.so*
%ifarch x86_64
%dir %{_libdir}/ceph/crypto
%{_libdir}/ceph/crypto/libceph_*.so*
%endif
%if %{with lttng}
%{_libdir}/libos_tp.so*
%{_libdir}/libosd_tp.so*
%endif
%config(noreplace) %{_sysconfdir}/logrotate.d/ceph
%if 0%{?fedora} || 0%{?rhel}
%config(noreplace) %{_sysconfdir}/sysconfig/ceph
%endif
%if 0%{?suse_version}
%{_localstatedir}/adm/fillup-templates/sysconfig.*
%config %{_sysconfdir}/sysconfig/SuSEfirewall2.d/services/ceph-mon
%config %{_sysconfdir}/sysconfig/SuSEfirewall2.d/services/ceph-osd-mds
%endif
%{_unitdir}/ceph-disk@.service
%{_unitdir}/ceph.target
%{python_sitelib}/ceph_detect_init*
%{python_sitelib}/ceph_disk*
%dir %{python_sitelib}/ceph_volume
%{python_sitelib}/ceph_volume/*
%{python_sitelib}/ceph_volume-*
%{_mandir}/man8/ceph-deploy.8*
%{_mandir}/man8/ceph-detect-init.8*
%{_mandir}/man8/ceph-create-keys.8*
%{_mandir}/man8/ceph-disk.8*
%{_mandir}/man8/ceph-run.8*
%{_mandir}/man8/crushtool.8*
%{_mandir}/man8/osdmaptool.8*
%{_mandir}/man8/monmaptool.8*
%{_mandir}/man8/ceph-kvstore-tool.8*
#set up placeholder directories
%attr(750,ceph,ceph) %dir %{_localstatedir}/lib/ceph/tmp
%attr(750,ceph,ceph) %dir %{_localstatedir}/lib/ceph/bootstrap-osd
%attr(750,ceph,ceph) %dir %{_localstatedir}/lib/ceph/bootstrap-mds
%attr(750,ceph,ceph) %dir %{_localstatedir}/lib/ceph/bootstrap-rgw
%attr(750,ceph,ceph) %dir %{_localstatedir}/lib/ceph/bootstrap-mgr
%attr(750,ceph,ceph) %dir %{_localstatedir}/lib/ceph/bootstrap-rbd

%post base
/sbin/ldconfig
%if 0%{?suse_version}
%fillup_only
if [ $1 -eq 1 ] ; then
/usr/bin/systemctl preset ceph-disk@\*.service ceph.target >/dev/null 2>&1 || :
fi
%endif
%if 0%{?fedora} || 0%{?rhel}
%systemd_post ceph-disk@\*.service ceph.target
%endif
if [ $1 -eq 1 ] ; then
/usr/bin/systemctl start ceph.target >/dev/null 2>&1 || :
fi

%preun base
%if 0%{?suse_version}
%service_del_preun ceph-disk@\*.service ceph.target
%endif
%if 0%{?fedora} || 0%{?rhel}
%systemd_preun ceph-disk@\*.service ceph.target
%endif

%postun base
/sbin/ldconfig
test -n "$FIRST_ARG" || FIRST_ARG=$1
%if 0%{?suse_version}
DISABLE_RESTART_ON_UPDATE="yes"
%service_del_postun ceph-disk@\*.service ceph.target
%endif
%if 0%{?fedora} || 0%{?rhel}
%systemd_postun ceph-disk@\*.service ceph.target
%endif
if [ $FIRST_ARG -ge 1 ] ; then
  # Restart on upgrade, but only if "CEPH_AUTO_RESTART_ON_UPGRADE" is set to
  # "yes". In any case: if units are not running, do not touch them.
  SYSCONF_CEPH=%{_sysconfdir}/sysconfig/ceph
  if [ -f $SYSCONF_CEPH -a -r $SYSCONF_CEPH ] ; then
    source $SYSCONF_CEPH
  fi
  if [ "X$CEPH_AUTO_RESTART_ON_UPGRADE" = "Xyes" ] ; then
    /usr/bin/systemctl try-restart ceph-disk@\*.service > /dev/null 2>&1 || :
  fi
fi

%files common
%dir %{_docdir}/ceph
%doc %{_docdir}/ceph/sample.ceph.conf
%doc %{_docdir}/ceph/COPYING
%{_bindir}/ceph
%{_bindir}/ceph-authtool
%{_bindir}/ceph-conf
%{_bindir}/ceph-rbdnamer
%{_bindir}/ceph-syn
%{_bindir}/ceph-crush-location
%{_bindir}/rados
%{_bindir}/radosgw-admin
%{_bindir}/rbd
%{_bindir}/rbd-replay
%{_bindir}/rbd-replay-many
%{_bindir}/rbdmap
%{_sbindir}/mount.ceph
%if 0%{?suse_version}
/sbin/mount.ceph
%endif
%if %{with lttng}
%{_bindir}/rbd-replay-prep
%endif
%exclude %{_bindir}/ceph-post-file
%exclude %{_bindir}/ceph-brag
%{_tmpfilesdir}/ceph-common.conf
%{_mandir}/man8/ceph-authtool.8*
%{_mandir}/man8/ceph-conf.8*
%{_mandir}/man8/ceph-dencoder.8*
%{_mandir}/man8/ceph-rbdnamer.8*
%{_mandir}/man8/ceph-syn.8*
%{_mandir}/man8/ceph-post-file.8*
%{_mandir}/man8/ceph.8*
%{_mandir}/man8/mount.ceph.8*
%{_mandir}/man8/rados.8*
%{_mandir}/man8/radosgw-admin.8*
%{_mandir}/man8/rbd.8*
%{_mandir}/man8/rbdmap.8*
%{_mandir}/man8/rbd-replay.8*
%{_mandir}/man8/rbd-replay-many.8*
%{_mandir}/man8/rbd-replay-prep.8*
%dir %{_datadir}/ceph/
%{_datadir}/ceph/known_hosts_drop.ceph.com
%{_datadir}/ceph/id_rsa_drop.ceph.com
%{_datadir}/ceph/id_rsa_drop.ceph.com.pub
%dir %{_sysconfdir}/ceph/
%config %{_sysconfdir}/bash_completion.d/ceph
%config %{_sysconfdir}/bash_completion.d/rados
%config %{_sysconfdir}/bash_completion.d/rbd
%config %{_sysconfdir}/bash_completion.d/radosgw-admin
%config(noreplace) %{_sysconfdir}/ceph/rbdmap
%{_unitdir}/rbdmap.service
%{python_sitelib}/ceph_argparse.py*
%{python_sitelib}/ceph_daemon.py*
%dir %{_udevrulesdir}
%{_udevrulesdir}/50-rbd.rules
%attr(3770,ceph,ceph) %dir %{_localstatedir}/log/ceph/
%attr(750,ceph,ceph) %dir %{_localstatedir}/lib/ceph/

%pre common
CEPH_GROUP_ID=167
CEPH_USER_ID=167
%if 0%{?rhel} || 0%{?fedora}
/usr/sbin/groupadd ceph -g $CEPH_GROUP_ID -o -r 2>/dev/null || :
/usr/sbin/useradd ceph -u $CEPH_USER_ID -o -r -g ceph -s /sbin/nologin -c "Ceph daemons" -d %{_localstatedir}/lib/ceph 2>/dev/null || :
%endif
%if 0%{?suse_version}
if ! getent group ceph >/dev/null ; then
    CEPH_GROUP_ID_OPTION=""
    getent group $CEPH_GROUP_ID >/dev/null || CEPH_GROUP_ID_OPTION="-g $CEPH_GROUP_ID"
    groupadd ceph $CEPH_GROUP_ID_OPTION -r 2>/dev/null || :
fi
if ! getent passwd ceph >/dev/null ; then
    CEPH_USER_ID_OPTION=""
    getent passwd $CEPH_USER_ID >/dev/null || CEPH_USER_ID_OPTION="-u $CEPH_USER_ID"
    useradd ceph $CEPH_USER_ID_OPTION -r -g ceph -s /sbin/nologin 2>/dev/null || :
fi
usermod -c "Ceph storage service" \
        -d %{_localstatedir}/lib/ceph \
        -g ceph \
        -s /sbin/nologin \
        ceph
%endif
exit 0

%post common
%tmpfiles_create %{_tmpfilesdir}/ceph-common.conf

%postun common
# Package removal cleanup
if [ "$1" -eq "0" ] ; then
    rm -rf %{_localstatedir}/log/ceph
    rm -rf %{_sysconfdir}/ceph
fi

%files mds
%{_bindir}/ceph-mds
%{_mandir}/man8/ceph-mds.8*
%{_unitdir}/ceph-mds@.service
%{_unitdir}/ceph-mds.target
%attr(750,ceph,ceph) %dir %{_localstatedir}/lib/ceph/mds

%post mds
%if 0%{?suse_version}
if [ $1 -eq 1 ] ; then
  /usr/bin/systemctl preset ceph-mds@\*.service ceph-mds.target >/dev/null 2>&1 || :
fi
%endif
%if 0%{?fedora} || 0%{?rhel}
%systemd_post ceph-mds@\*.service ceph-mds.target
%endif
if [ $1 -eq 1 ] ; then
/usr/bin/systemctl start ceph-mds.target >/dev/null 2>&1 || :
fi

%preun mds
%if 0%{?suse_version}
%service_del_preun ceph-mds@\*.service ceph-mds.target
%endif
%if 0%{?fedora} || 0%{?rhel}
%systemd_preun ceph-mds@\*.service ceph-mds.target
%endif

%postun mds
test -n "$FIRST_ARG" || FIRST_ARG=$1
%if 0%{?suse_version}
DISABLE_RESTART_ON_UPDATE="yes"
%service_del_postun ceph-mds@\*.service ceph-mds.target
%endif
%if 0%{?fedora} || 0%{?rhel}
%systemd_postun ceph-mds@\*.service ceph-mds.target
%endif
if [ $FIRST_ARG -ge 1 ] ; then
  # Restart on upgrade, but only if "CEPH_AUTO_RESTART_ON_UPGRADE" is set to
  # "yes". In any case: if units are not running, do not touch them.
  SYSCONF_CEPH=%{_sysconfdir}/sysconfig/ceph
  if [ -f $SYSCONF_CEPH -a -r $SYSCONF_CEPH ] ; then
    source $SYSCONF_CEPH
  fi
  if [ "X$CEPH_AUTO_RESTART_ON_UPGRADE" = "Xyes" ] ; then
    /usr/bin/systemctl try-restart ceph-mds@\*.service > /dev/null 2>&1 || :
  fi
fi

%files mgr
%{_bindir}/ceph-mgr
%{_libdir}/ceph/mgr
%{_unitdir}/ceph-mgr@.service
%{_unitdir}/ceph-mgr.target
%attr(750,ceph,ceph) %dir %{_localstatedir}/lib/ceph/mgr

%post mgr
%if 0%{?suse_version}
if [ $1 -eq 1 ] ; then
  /usr/bin/systemctl preset ceph-mgr@\*.service ceph-mgr.target >/dev/null 2>&1 || :
fi
%endif
%if 0%{?fedora} || 0%{?rhel}
%systemd_post ceph-mgr@\*.service ceph-mgr.target
%endif
if [ $1 -eq 1 ] ; then
/usr/bin/systemctl start ceph-mgr.target >/dev/null 2>&1 || :
fi

%preun mgr
%if 0%{?suse_version}
%service_del_preun ceph-mgr@\*.service ceph-mgr.target
%endif
%if 0%{?fedora} || 0%{?rhel}
%systemd_preun ceph-mgr@\*.service ceph-mgr.target
%endif

%postun mgr
test -n "$FIRST_ARG" || FIRST_ARG=$1
%if 0%{?suse_version}
DISABLE_RESTART_ON_UPDATE="yes"
%service_del_postun ceph-mgr@\*.service ceph-mgr.target
%endif
%if 0%{?fedora} || 0%{?rhel}
%systemd_postun ceph-mgr@\*.service ceph-mgr.target
%endif
if [ $FIRST_ARG -ge 1 ] ; then
  # Restart on upgrade, but only if "CEPH_AUTO_RESTART_ON_UPGRADE" is set to
  # "yes". In any case: if units are not running, do not touch them.
  SYSCONF_CEPH=%{_sysconfdir}/sysconfig/ceph
  if [ -f $SYSCONF_CEPH -a -r $SYSCONF_CEPH ] ; then
    source $SYSCONF_CEPH
  fi
  if [ "X$CEPH_AUTO_RESTART_ON_UPGRADE" = "Xyes" ] ; then
    /usr/bin/systemctl try-restart ceph-mgr@\*.service > /dev/null 2>&1 || :
  fi
fi

%files mon
%{_bindir}/ceph-mon
%{_bindir}/ceph-rest-api
%{_bindir}/ceph-monstore-tool
%{_mandir}/man8/ceph-mon.8*
%{_mandir}/man8/ceph-rest-api.8*
%{python_sitelib}/ceph_rest_api.py*
%{_unitdir}/ceph-mon@.service
%{_unitdir}/ceph-mon.target
%attr(750,ceph,ceph) %dir %{_localstatedir}/lib/ceph/mon

%post mon
%if 0%{?suse_version}
if [ $1 -eq 1 ] ; then
  /usr/bin/systemctl preset ceph-mon@\*.service ceph-mon.target >/dev/null 2>&1 || :
fi
%endif
%if 0%{?fedora} || 0%{?rhel}
%systemd_post ceph-mon@\*.service ceph-mon.target
%endif
if [ $1 -eq 1 ] ; then
/usr/bin/systemctl start ceph-mon.target >/dev/null 2>&1 || :
fi

%preun mon
%if 0%{?suse_version}
%service_del_preun ceph-mon@\*.service ceph-mon.target
%endif
%if 0%{?fedora} || 0%{?rhel}
%systemd_preun ceph-mon@\*.service ceph-mon.target
%endif

%postun mon
test -n "$FIRST_ARG" || FIRST_ARG=$1
%if 0%{?suse_version}
DISABLE_RESTART_ON_UPDATE="yes"
%service_del_postun ceph-mon@\*.service ceph-mon.target
%endif
%if 0%{?fedora} || 0%{?rhel}
%systemd_postun ceph-mon@\*.service ceph-mon.target
%endif
if [ $FIRST_ARG -ge 1 ] ; then
  # Restart on upgrade, but only if "CEPH_AUTO_RESTART_ON_UPGRADE" is set to
  # "yes". In any case: if units are not running, do not touch them.
  SYSCONF_CEPH=%{_sysconfdir}/sysconfig/ceph
  if [ -f $SYSCONF_CEPH -a -r $SYSCONF_CEPH ] ; then
    source $SYSCONF_CEPH
  fi
  if [ "X$CEPH_AUTO_RESTART_ON_UPGRADE" = "Xyes" ] ; then
    /usr/bin/systemctl try-restart ceph-mon@\*.service > /dev/null 2>&1 || :
  fi
fi

%files fuse
%{_bindir}/ceph-fuse
%{_mandir}/man8/ceph-fuse.8*
%{_sbindir}/mount.fuse.ceph
%{_unitdir}/ceph-fuse@.service
%{_unitdir}/ceph-fuse.target

%files -n rbd-fuse
%{_bindir}/rbd-fuse
%{_mandir}/man8/rbd-fuse.8*

%files -n rbd-mirror
%{_bindir}/rbd-mirror
%{_mandir}/man8/rbd-mirror.8*
%{_unitdir}/ceph-rbd-mirror@.service
%{_unitdir}/ceph-rbd-mirror.target

%post -n rbd-mirror
%if 0%{?suse_version}
if [ $1 -eq 1 ] ; then
  /usr/bin/systemctl preset ceph-rbd-mirror@\*.service ceph-rbd-mirror.target >/dev/null 2>&1 || :
fi
%endif
%if 0%{?fedora} || 0%{?rhel}
%systemd_post ceph-rbd-mirror@\*.service ceph-rbd-mirror.target
%endif
if [ $1 -eq 1 ] ; then
/usr/bin/systemctl start ceph-rbd-mirror.target >/dev/null 2>&1 || :
fi

%preun -n rbd-mirror
%if 0%{?suse_version}
%service_del_preun ceph-rbd-mirror@\*.service ceph-rbd-mirror.target
%endif
%if 0%{?fedora} || 0%{?rhel}
%systemd_preun ceph-rbd-mirror@\*.service ceph-rbd-mirror.target
%endif

%postun -n rbd-mirror
test -n "$FIRST_ARG" || FIRST_ARG=$1
%if 0%{?suse_version}
DISABLE_RESTART_ON_UPDATE="yes"
%service_del_postun ceph-rbd-mirror@\*.service ceph-rbd-mirror.target
%endif
%if 0%{?fedora} || 0%{?rhel}
%systemd_postun ceph-rbd-mirror@\*.service ceph-rbd-mirror.target
%endif
if [ $FIRST_ARG -ge 1 ] ; then
  # Restart on upgrade, but only if "CEPH_AUTO_RESTART_ON_UPGRADE" is set to
  # "yes". In any case: if units are not running, do not touch them.
  SYSCONF_CEPH=%{_sysconfdir}/sysconfig/ceph
  if [ -f $SYSCONF_CEPH -a -r $SYSCONF_CEPH ] ; then
    source $SYSCONF_CEPH
  fi
  if [ "X$CEPH_AUTO_RESTART_ON_UPGRADE" = "Xyes" ] ; then
    /usr/bin/systemctl try-restart ceph-rbd-mirror@\*.service > /dev/null 2>&1 || :
  fi
fi

%files -n rbd-nbd
%{_bindir}/rbd-nbd
%{_mandir}/man8/rbd-nbd.8*

%files radosgw
%{_bindir}/radosgw
%{_bindir}/radosgw-token
%{_bindir}/radosgw-es
%{_bindir}/radosgw-object-expirer
%{_mandir}/man8/radosgw.8*
%dir %{_localstatedir}/lib/ceph/radosgw
%{_unitdir}/ceph-radosgw@.service
%{_unitdir}/ceph-radosgw.target

%post radosgw
%if 0%{?suse_version}
if [ $1 -eq 1 ] ; then
  /usr/bin/systemctl preset ceph-radosgw@\*.service ceph-radosgw.target >/dev/null 2>&1 || :
fi
%endif
%if 0%{?fedora} || 0%{?rhel}
%systemd_post ceph-radosgw@\*.service ceph-radosgw.target
%endif
if [ $1 -eq 1 ] ; then
/usr/bin/systemctl start ceph-radosgw.target >/dev/null 2>&1 || :
fi

%preun radosgw
%if 0%{?suse_version}
%service_del_preun ceph-radosgw@\*.service ceph-radosgw.target
%endif
%if 0%{?fedora} || 0%{?rhel}
%systemd_preun ceph-radosgw@\*.service ceph-radosgw.target
%endif

%postun radosgw
test -n "$FIRST_ARG" || FIRST_ARG=$1
%if 0%{?suse_version}
DISABLE_RESTART_ON_UPDATE="yes"
%service_del_postun ceph-radosgw@\*.service ceph-radosgw.target
%endif
%if 0%{?fedora} || 0%{?rhel}
%systemd_postun ceph-radosgw@\*.service ceph-radosgw.target
%endif
if [ $FIRST_ARG -ge 1 ] ; then
  # Restart on upgrade, but only if "CEPH_AUTO_RESTART_ON_UPGRADE" is set to
  # "yes". In any case: if units are not running, do not touch them.
  SYSCONF_CEPH=%{_sysconfdir}/sysconfig/ceph
  if [ -f $SYSCONF_CEPH -a -r $SYSCONF_CEPH ] ; then
    source $SYSCONF_CEPH
  fi
  if [ "X$CEPH_AUTO_RESTART_ON_UPGRADE" = "Xyes" ] ; then
    /usr/bin/systemctl try-restart ceph-radosgw@\*.service > /dev/null 2>&1 || :
  fi
fi

%files osd
%{_bindir}/ceph-clsinfo
%{_bindir}/ceph-bluestore-tool
%{_bindir}/ceph-objectstore-tool
%{_bindir}/ceph-osdomap-tool
%{_bindir}/ceph-osd
%{_libexecdir}/ceph/ceph-osd-prestart.sh
%{_sbindir}/ceph-volume
%{_sbindir}/ceph-volume-systemd
%dir %{_udevrulesdir}
%{_udevrulesdir}/60-ceph-by-parttypeuuid.rules
%{_udevrulesdir}/95-ceph-osd.rules
%{_mandir}/man8/ceph-clsinfo.8*
%{_mandir}/man8/ceph-osd.8*
%{_mandir}/man8/ceph-bluestore-tool.8*
%{_mandir}/man8/ceph-volume.8*
%{_mandir}/man8/ceph-volume-systemd.8*
%if 0%{?rhel} && ! 0%{?centos}
%attr(0755,-,-) %{_sysconfdir}/cron.hourly/subman
%endif
%{_unitdir}/ceph-osd@.service
%{_unitdir}/ceph-osd.target
%{_unitdir}/ceph-volume@.service
%attr(750,ceph,ceph) %dir %{_localstatedir}/lib/ceph/osd
%config(noreplace) %{_sysctldir}/90-ceph-osd.conf

%post osd
%if 0%{?suse_version}
if [ $1 -eq 1 ] ; then
  /usr/bin/systemctl preset ceph-osd@\*.service ceph-volume@\*.service ceph-osd.target >/dev/null 2>&1 || :
fi
%endif
%if 0%{?fedora} || 0%{?rhel}
%systemd_post ceph-osd@\*.service ceph-volume@\*.service ceph-osd.target
%endif
if [ $1 -eq 1 ] ; then
/usr/bin/systemctl start ceph-osd.target >/dev/null 2>&1 || :
fi
%if 0%{?sysctl_apply}
    %sysctl_apply 90-ceph-osd.conf
%else
    /usr/lib/systemd/systemd-sysctl %{_sysctldir}/90-ceph-osd.conf > /dev/null 2>&1 || :
%endif
# work around https://tracker.ceph.com/issues/24903
chown -f -h ceph:ceph /var/lib/ceph/osd/*/block* 2>&1 > /dev/null || :

%preun osd
%if 0%{?suse_version}
%service_del_preun ceph-osd@\*.service ceph-volume@\*.service ceph-osd.target
%endif
%if 0%{?fedora} || 0%{?rhel}
%systemd_preun ceph-osd@\*.service ceph-volume@\*.service ceph-osd.target
%endif

%postun osd
test -n "$FIRST_ARG" || FIRST_ARG=$1
%if 0%{?suse_version}
DISABLE_RESTART_ON_UPDATE="yes"
%service_del_postun ceph-osd@\*.service ceph-volume@\*.service ceph-osd.target
%endif
%if 0%{?fedora} || 0%{?rhel}
%systemd_postun ceph-osd@\*.service ceph-volume@\*.service ceph-osd.target
%endif
if [ $FIRST_ARG -ge 1 ] ; then
  # Restart on upgrade, but only if "CEPH_AUTO_RESTART_ON_UPGRADE" is set to
  # "yes". In any case: if units are not running, do not touch them.
  SYSCONF_CEPH=%{_sysconfdir}/sysconfig/ceph
  if [ -f $SYSCONF_CEPH -a -r $SYSCONF_CEPH ] ; then
    source $SYSCONF_CEPH
  fi
  if [ "X$CEPH_AUTO_RESTART_ON_UPGRADE" = "Xyes" ] ; then
    /usr/bin/systemctl try-restart ceph-osd@\*.service ceph-volume@\*.service > /dev/null 2>&1 || :
  fi
fi

%if %{with ocf}

%files resource-agents
%dir %{_prefix}/lib/ocf
%dir %{_prefix}/lib/ocf/resource.d
%dir %{_prefix}/lib/ocf/resource.d/ceph
%attr(0755,-,-) %{_prefix}/lib/ocf/resource.d/ceph/rbd

%endif

%files -n librados2
%{_libdir}/librados.so.*
%dir %{_libdir}/ceph
%{_libdir}/ceph/libceph-common.so*
%if %{with lttng}
%{_libdir}/librados_tp.so.*
%endif

%post -n librados2 -p /sbin/ldconfig

%postun -n librados2 -p /sbin/ldconfig

%files -n librados-devel
%dir %{_includedir}/rados
%{_includedir}/rados/librados.h
%{_includedir}/rados/librados.hpp
%{_includedir}/rados/buffer.h
%{_includedir}/rados/buffer_fwd.h
%{_includedir}/rados/inline_memory.h
%{_includedir}/rados/page.h
%{_includedir}/rados/crc32c.h
%{_includedir}/rados/rados_types.h
%{_includedir}/rados/rados_types.hpp
%{_includedir}/rados/memory.h
%{_libdir}/librados.so
%if %{with lttng}
%{_libdir}/librados_tp.so
%endif
%{_bindir}/librados-config
%{_mandir}/man8/librados-config.8*

%files -n python-rados
%{python_sitearch}/rados.so
%{python_sitearch}/rados-*.egg-info

%files -n python%{python3_pkgversion}-rados
%{python3_sitearch}/rados.cpython*.so
%{python3_sitearch}/rados-*.egg-info

%files -n libradosstriper1
%{_libdir}/libradosstriper.so.*

%post -n libradosstriper1 -p /sbin/ldconfig

%postun -n libradosstriper1 -p /sbin/ldconfig

%files -n libradosstriper-devel
%dir %{_includedir}/radosstriper
%{_includedir}/radosstriper/libradosstriper.h
%{_includedir}/radosstriper/libradosstriper.hpp
%{_libdir}/libradosstriper.so

%files -n librbd1
%{_libdir}/librbd.so.*
%if %{with lttng}
%{_libdir}/librbd_tp.so.*
%endif

%post -n librbd1 -p /sbin/ldconfig

%postun -n librbd1 -p /sbin/ldconfig

%files -n librbd-devel
%dir %{_includedir}/rbd
%{_includedir}/rbd/librbd.h
%{_includedir}/rbd/librbd.hpp
%{_includedir}/rbd/features.h
%{_libdir}/librbd.so
%if %{with lttng}
%{_libdir}/librbd_tp.so
%endif

%files -n librgw2
%{_libdir}/librgw.so.*

%post -n librgw2 -p /sbin/ldconfig

%postun -n librgw2 -p /sbin/ldconfig

%files -n librgw-devel
%dir %{_includedir}/rados
%{_includedir}/rados/librgw.h
%{_includedir}/rados/rgw_file.h
%{_libdir}/librgw.so

%files -n python-rgw
%{python_sitearch}/rgw.so
%{python_sitearch}/rgw-*.egg-info

%files -n python%{python3_pkgversion}-rgw
%{python3_sitearch}/rgw.cpython*.so
%{python3_sitearch}/rgw-*.egg-info

%files -n python-rbd
%{python_sitearch}/rbd.so
%{python_sitearch}/rbd-*.egg-info

%files -n python%{python3_pkgversion}-rbd
%{python3_sitearch}/rbd.cpython*.so
%{python3_sitearch}/rbd-*.egg-info

%files -n libcephfs2
%{_libdir}/libcephfs.so.*

%post -n libcephfs2 -p /sbin/ldconfig

%postun -n libcephfs2 -p /sbin/ldconfig

%files -n libcephfs-devel
%dir %{_includedir}/cephfs
%{_includedir}/cephfs/libcephfs.h
%{_includedir}/cephfs/ceph_statx.h
%{_libdir}/libcephfs.so

%files -n python-cephfs
%{python_sitearch}/cephfs.so
%{python_sitearch}/cephfs-*.egg-info
%{python_sitelib}/ceph_volume_client.py*

%files -n python%{python3_pkgversion}-cephfs
%{python3_sitearch}/cephfs.cpython*.so
%{python3_sitearch}/cephfs-*.egg-info
%{python3_sitelib}/ceph_volume_client.py
%{python3_sitelib}/__pycache__/ceph_volume_client.cpython*.py*

%files -n python%{python3_pkgversion}-ceph-argparse
%{python3_sitelib}/ceph_argparse.py
%{python3_sitelib}/__pycache__/ceph_argparse.cpython*.py*
%{python3_sitelib}/ceph_daemon.py
%{python3_sitelib}/__pycache__/ceph_daemon.cpython*.py*

%if 0%{with ceph_test_package}
%files -n ceph-test
%{_bindir}/ceph-client-debug
%{_bindir}/ceph_bench_log
%{_bindir}/ceph_kvstorebench
%{_bindir}/ceph_multi_stress_watch
%{_bindir}/ceph_erasure_code
%{_bindir}/ceph_erasure_code_benchmark
%{_bindir}/ceph_omapbench
%{_bindir}/ceph_objectstore_bench
%{_bindir}/ceph_perf_objectstore
%{_bindir}/ceph_perf_local
%{_bindir}/ceph_perf_msgr_client
%{_bindir}/ceph_perf_msgr_server
%{_bindir}/ceph_psim
%{_bindir}/ceph_radosacl
%{_bindir}/ceph_rgw_jsonparser
%{_bindir}/ceph_rgw_multiparser
%{_bindir}/ceph_scratchtool
%{_bindir}/ceph_scratchtoolpp
%{_bindir}/ceph_smalliobench
%{_bindir}/ceph_smalliobenchdumb
%{_bindir}/ceph_smalliobenchfs
%{_bindir}/ceph_smalliobenchrbd
%{_bindir}/ceph_test_*
%{_bindir}/ceph_tpbench
%{_bindir}/ceph_xattr_bench
%{_bindir}/ceph-coverage
%{_bindir}/ceph-debugpack
%{_mandir}/man8/ceph-debugpack.8*
%dir %{_libdir}/ceph
%{_libdir}/ceph/ceph-monstore-update-crush.sh
%endif

%if 0%{with cephfs_java}
%files -n libcephfs_jni1
%{_libdir}/libcephfs_jni.so.*

%post -n libcephfs_jni1 -p /sbin/ldconfig

%postun -n libcephfs_jni1 -p /sbin/ldconfig

%files -n libcephfs_jni-devel
%{_libdir}/libcephfs_jni.so

%files -n cephfs-java
%{_javadir}/libcephfs.jar
%{_javadir}/libcephfs-test.jar
%endif

%files -n rados-objclass-devel
%dir %{_includedir}/rados
%{_includedir}/rados/objclass.h

%if 0%{with selinux}
%files selinux
%attr(0600,root,root) %{_datadir}/selinux/packages/ceph.pp
%{_datadir}/selinux/devel/include/contrib/ceph.if
%{_mandir}/man8/ceph_selinux.8*

%post selinux
# backup file_contexts before update
. /etc/selinux/config
FILE_CONTEXT=/etc/selinux/${SELINUXTYPE}/contexts/files/file_contexts
cp ${FILE_CONTEXT} ${FILE_CONTEXT}.pre

# Install the policy
/usr/sbin/semodule -i %{_datadir}/selinux/packages/ceph.pp

# Load the policy if SELinux is enabled
if ! /usr/sbin/selinuxenabled; then
    # Do not relabel if selinux is not enabled
    exit 0
fi

if diff ${FILE_CONTEXT} ${FILE_CONTEXT}.pre > /dev/null 2>&1; then
   # Do not relabel if file contexts did not change
   exit 0
fi

# Check whether the daemons are running
/usr/bin/systemctl status ceph.target > /dev/null 2>&1
STATUS=$?

# Stop the daemons if they were running
if test $STATUS -eq 0; then
    /usr/bin/systemctl stop ceph.target > /dev/null 2>&1
fi

# Relabel the files
# Use ceph-disk fix for first package install and fixfiles otherwise
if [ "$1" = "1" ]; then
    /usr/sbin/ceph-disk fix --selinux
else
    /usr/sbin/fixfiles -C ${FILE_CONTEXT}.pre restore 2> /dev/null
fi

rm -f ${FILE_CONTEXT}.pre
# The fixfiles command won't fix label for /var/run/ceph
/usr/sbin/restorecon -R /var/run/ceph > /dev/null 2>&1

# Start the daemons iff they were running before
if test $STATUS -eq 0; then
    /usr/bin/systemctl start ceph.target > /dev/null 2>&1 || :
fi
exit 0

%postun selinux
if [ $1 -eq 0 ]; then
    # backup file_contexts before update
    . /etc/selinux/config
    FILE_CONTEXT=/etc/selinux/${SELINUXTYPE}/contexts/files/file_contexts
    cp ${FILE_CONTEXT} ${FILE_CONTEXT}.pre

    # Remove the module
    /usr/sbin/semodule -n -r ceph > /dev/null 2>&1

    # Reload the policy if SELinux is enabled
    if ! /usr/sbin/selinuxenabled ; then
        # Do not relabel if SELinux is not enabled
        exit 0
    fi

    # Check whether the daemons are running
    /usr/bin/systemctl status ceph.target > /dev/null 2>&1
    STATUS=$?

    # Stop the daemons if they were running
    if test $STATUS -eq 0; then
        /usr/bin/systemctl stop ceph.target > /dev/null 2>&1
    fi

    /usr/sbin/fixfiles -C ${FILE_CONTEXT}.pre restore 2> /dev/null
    rm -f ${FILE_CONTEXT}.pre
    # The fixfiles command won't fix label for /var/run/ceph
    /usr/sbin/restorecon -R /var/run/ceph > /dev/null 2>&1

    # Start the daemons if they were running before
    if test $STATUS -eq 0; then
	/usr/bin/systemctl start ceph.target > /dev/null 2>&1 || :
    fi
fi
exit 0

%endif # with selinux

%files -n python-ceph-compat
# We need an empty %%files list for python-ceph-compat, to tell rpmbuild to
# actually build this meta package.


%changelog
# nospeccleaner<|MERGE_RESOLUTION|>--- conflicted
+++ resolved
@@ -279,12 +279,9 @@
 %endif
 %if 0%{?suse_version}
 Recommends:    ntp-daemon
-<<<<<<< HEAD
+Requires:      gptfdisk
 Provides:      libxio = 1.7
 Obsoletes:     libxio <= 1.7
-=======
-Requires:      gptfdisk
->>>>>>> 17791576
 %endif
 %description base
 Base is the package that includes all the files shared amongst ceph servers
