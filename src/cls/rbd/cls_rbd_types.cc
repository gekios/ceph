// -*- mode:C++; tab-width:8; c-basic-offset:2; indent-tabs-mode:t -*-
// vim: ts=8 sw=2 smarttab

#include <boost/variant.hpp>
#include "cls/rbd/cls_rbd_types.h"
#include "common/Formatter.h"

namespace cls {
namespace rbd {

void MirrorPeer::encode(bufferlist &bl) const {
  ENCODE_START(1, 1, bl);
  encode(uuid, bl);
  encode(cluster_name, bl);
  encode(client_name, bl);
  encode(pool_id, bl);
  ENCODE_FINISH(bl);
}

void MirrorPeer::decode(bufferlist::iterator &it) {
  DECODE_START(1, it);
  decode(uuid, it);
  decode(cluster_name, it);
  decode(client_name, it);
  decode(pool_id, it);
  DECODE_FINISH(it);
}

void MirrorPeer::dump(Formatter *f) const {
  f->dump_string("uuid", uuid);
  f->dump_string("cluster_name", cluster_name);
  f->dump_string("client_name", client_name);
  f->dump_int("pool_id", pool_id);
}

void MirrorPeer::generate_test_instances(std::list<MirrorPeer*> &o) {
  o.push_back(new MirrorPeer());
  o.push_back(new MirrorPeer("uuid-123", "cluster name", "client name", 123));
}

bool MirrorPeer::operator==(const MirrorPeer &rhs) const {
  return (uuid == rhs.uuid &&
          cluster_name == rhs.cluster_name &&
          client_name == rhs.client_name &&
          pool_id == rhs.pool_id);
}

std::ostream& operator<<(std::ostream& os, const MirrorMode& mirror_mode) {
  switch (mirror_mode) {
  case MIRROR_MODE_DISABLED:
    os << "disabled";
    break;
  case MIRROR_MODE_IMAGE:
    os << "image";
    break;
  case MIRROR_MODE_POOL:
    os << "pool";
    break;
  default:
    os << "unknown (" << static_cast<uint32_t>(mirror_mode) << ")";
    break;
  }
  return os;
}

std::ostream& operator<<(std::ostream& os, const MirrorPeer& peer) {
  os << "["
     << "uuid=" << peer.uuid << ", "
     << "cluster_name=" << peer.cluster_name << ", "
     << "client_name=" << peer.client_name;
  if (peer.pool_id != -1) {
    os << ", pool_id=" << peer.pool_id;
  }
  os << "]";
  return os;
}

void MirrorImage::encode(bufferlist &bl) const {
  ENCODE_START(1, 1, bl);
  encode(global_image_id, bl);
  encode(static_cast<uint8_t>(state), bl);
  ENCODE_FINISH(bl);
}

void MirrorImage::decode(bufferlist::iterator &it) {
  uint8_t int_state;
  DECODE_START(1, it);
  decode(global_image_id, it);
  decode(int_state, it);
  state = static_cast<MirrorImageState>(int_state);
  DECODE_FINISH(it);
}

void MirrorImage::dump(Formatter *f) const {
  f->dump_string("global_image_id", global_image_id);
  f->dump_int("state", state);
}

void MirrorImage::generate_test_instances(std::list<MirrorImage*> &o) {
  o.push_back(new MirrorImage());
  o.push_back(new MirrorImage("uuid-123", MIRROR_IMAGE_STATE_ENABLED));
  o.push_back(new MirrorImage("uuid-abc", MIRROR_IMAGE_STATE_DISABLING));
}

bool MirrorImage::operator==(const MirrorImage &rhs) const {
  return global_image_id == rhs.global_image_id && state == rhs.state;
}

bool MirrorImage::operator<(const MirrorImage &rhs) const {
  return global_image_id < rhs.global_image_id ||
	(global_image_id == rhs.global_image_id  && state < rhs.state);
}

std::ostream& operator<<(std::ostream& os, const MirrorImageState& mirror_state) {
  switch (mirror_state) {
  case MIRROR_IMAGE_STATE_DISABLING:
    os << "disabling";
    break;
  case MIRROR_IMAGE_STATE_ENABLED:
    os << "enabled";
    break;
  default:
    os << "unknown (" << static_cast<uint32_t>(mirror_state) << ")";
    break;
  }
  return os;
}

std::ostream& operator<<(std::ostream& os, const MirrorImage& mirror_image) {
  os << "["
     << "global_image_id=" << mirror_image.global_image_id << ", "
     << "state=" << mirror_image.state << "]";
  return os;
}

void MirrorImageStatus::encode(bufferlist &bl) const {
  ENCODE_START(1, 1, bl);
  encode(state, bl);
  encode(description, bl);
  encode(last_update, bl);
  encode(up, bl);
  ENCODE_FINISH(bl);
}

void MirrorImageStatus::decode(bufferlist::iterator &it) {
  DECODE_START(1, it);
  decode(state, it);
  decode(description, it);
  decode(last_update, it);
  decode(up, it);
  DECODE_FINISH(it);
}

void MirrorImageStatus::dump(Formatter *f) const {
  f->dump_string("state", state_to_string());
  f->dump_string("description", description);
  f->dump_stream("last_update") << last_update;
}

std::string MirrorImageStatus::state_to_string() const {
  std::stringstream ss;
  ss << (up ? "up+" : "down+") << state;
  return ss.str();
}

void MirrorImageStatus::generate_test_instances(
  std::list<MirrorImageStatus*> &o) {
  o.push_back(new MirrorImageStatus());
  o.push_back(new MirrorImageStatus(MIRROR_IMAGE_STATUS_STATE_REPLAYING));
  o.push_back(new MirrorImageStatus(MIRROR_IMAGE_STATUS_STATE_ERROR, "error"));
}

bool MirrorImageStatus::operator==(const MirrorImageStatus &rhs) const {
  return state == rhs.state && description == rhs.description && up == rhs.up;
}

std::ostream& operator<<(std::ostream& os, const MirrorImageStatusState& state) {
  switch (state) {
  case MIRROR_IMAGE_STATUS_STATE_UNKNOWN:
    os << "unknown";
    break;
  case MIRROR_IMAGE_STATUS_STATE_ERROR:
    os << "error";
    break;
  case MIRROR_IMAGE_STATUS_STATE_SYNCING:
    os << "syncing";
    break;
  case MIRROR_IMAGE_STATUS_STATE_STARTING_REPLAY:
    os << "starting_replay";
    break;
  case MIRROR_IMAGE_STATUS_STATE_REPLAYING:
    os << "replaying";
    break;
  case MIRROR_IMAGE_STATUS_STATE_STOPPING_REPLAY:
    os << "stopping_replay";
    break;
  case MIRROR_IMAGE_STATUS_STATE_STOPPED:
    os << "stopped";
    break;
  default:
    os << "unknown (" << static_cast<uint32_t>(state) << ")";
    break;
  }
  return os;
}

std::ostream& operator<<(std::ostream& os, const MirrorImageStatus& status) {
  os << "["
     << "state=" << status.state_to_string() << ", "
     << "description=" << status.description << ", "
     << "last_update=" << status.last_update << "]";
  return os;
}

void GroupImageSpec::encode(bufferlist &bl) const {
  ENCODE_START(1, 1, bl);
  encode(image_id, bl);
  encode(pool_id, bl);
  ENCODE_FINISH(bl);
}

void GroupImageSpec::decode(bufferlist::iterator &it) {
  DECODE_START(1, it);
  decode(image_id, it);
  decode(pool_id, it);
  DECODE_FINISH(it);
}

void GroupImageSpec::dump(Formatter *f) const {
  f->dump_string("image_id", image_id);
  f->dump_int("pool_id", pool_id);
}

int GroupImageSpec::from_key(const std::string &image_key,
				    GroupImageSpec *spec) {
  if (nullptr == spec) return -EINVAL;
  int prefix_len = cls::rbd::RBD_GROUP_IMAGE_KEY_PREFIX.size();
  std::string data_string = image_key.substr(prefix_len,
					     image_key.size() - prefix_len);
  size_t p = data_string.find("_");
  if (std::string::npos == p) {
    return -EIO;
  }
  data_string[p] = ' ';

  istringstream iss(data_string);
  uint64_t pool_id;
  string image_id;
  iss >> std::hex >> pool_id >> image_id;

  spec->image_id = image_id;
  spec->pool_id = pool_id;
  return 0;
}

std::string GroupImageSpec::image_key() {
  if (-1 == pool_id)
    return "";
  else {
    ostringstream oss;
    oss << RBD_GROUP_IMAGE_KEY_PREFIX << std::setw(16)
	<< std::setfill('0') << std::hex << pool_id << "_" << image_id;
    return oss.str();
  }
}

void GroupImageSpec::generate_test_instances(std::list<GroupImageSpec*> &o) {
  o.push_back(new GroupImageSpec("10152ae8944a", 0));
  o.push_back(new GroupImageSpec("1018643c9869", 3));
}

void GroupImageStatus::encode(bufferlist &bl) const {
  ENCODE_START(1, 1, bl);
  encode(spec, bl);
  encode(state, bl);
  ENCODE_FINISH(bl);
}

void GroupImageStatus::decode(bufferlist::iterator &it) {
  DECODE_START(1, it);
  decode(spec, it);
  decode(state, it);
  DECODE_FINISH(it);
}

std::string GroupImageStatus::state_to_string() const {
  std::stringstream ss;
  if (state == GROUP_IMAGE_LINK_STATE_INCOMPLETE) {
    ss << "incomplete";
  }
  if (state == GROUP_IMAGE_LINK_STATE_ATTACHED) {
    ss << "attached";
  }
  return ss.str();
}

void GroupImageStatus::dump(Formatter *f) const {
  spec.dump(f);
  f->dump_string("state", state_to_string());
}

void GroupImageStatus::generate_test_instances(std::list<GroupImageStatus*> &o) {
  o.push_back(new GroupImageStatus(GroupImageSpec("10152ae8944a", 0), GROUP_IMAGE_LINK_STATE_ATTACHED));
  o.push_back(new GroupImageStatus(GroupImageSpec("1018643c9869", 3), GROUP_IMAGE_LINK_STATE_ATTACHED));
  o.push_back(new GroupImageStatus(GroupImageSpec("10152ae8944a", 0), GROUP_IMAGE_LINK_STATE_INCOMPLETE));
  o.push_back(new GroupImageStatus(GroupImageSpec("1018643c9869", 3), GROUP_IMAGE_LINK_STATE_INCOMPLETE));
}


void GroupSpec::encode(bufferlist &bl) const {
  ENCODE_START(1, 1, bl);
  encode(pool_id, bl);
  encode(group_id, bl);
  ENCODE_FINISH(bl);
}

void GroupSpec::decode(bufferlist::iterator &it) {
  DECODE_START(1, it);
  decode(pool_id, it);
  decode(group_id, it);
  DECODE_FINISH(it);
}

void GroupSpec::dump(Formatter *f) const {
  f->dump_string("group_id", group_id);
  f->dump_int("pool_id", pool_id);
}

bool GroupSpec::is_valid() const {
  return (!group_id.empty()) && (pool_id != -1);
}

void GroupSpec::generate_test_instances(std::list<GroupSpec *> &o) {
  o.push_back(new GroupSpec("10152ae8944a", 0));
  o.push_back(new GroupSpec("1018643c9869", 3));
}

void GroupSnapshotNamespace::encode(bufferlist& bl) const {
<<<<<<< HEAD
  ::encode(group_pool, bl);
  ::encode(group_id, bl);
  ::encode(group_snapshot_id, bl);
}

void GroupSnapshotNamespace::decode(bufferlist::iterator& it) {
  ::decode(group_pool, it);
  ::decode(group_id, it);
  ::decode(group_snapshot_id, it);
=======
  using ceph::encode;
  encode(group_pool, bl);
  encode(group_id, bl);
  encode(snapshot_id, bl);
}

void GroupSnapshotNamespace::decode(bufferlist::iterator& it) {
  using ceph::decode;
  decode(group_pool, it);
  decode(group_id, it);
  decode(snapshot_id, it);
>>>>>>> 8da07089
}

void GroupSnapshotNamespace::dump(Formatter *f) const {
  f->dump_int("group_pool", group_pool);
  f->dump_string("group_id", group_id);
  f->dump_string("group_snapshot_id", group_snapshot_id);
}

class EncodeSnapshotNamespaceVisitor : public boost::static_visitor<void> {
public:
  explicit EncodeSnapshotNamespaceVisitor(bufferlist &bl) : m_bl(bl) {
  }

  template <typename T>
  inline void operator()(const T& t) const {
    using ceph::encode;
    encode(static_cast<uint32_t>(T::SNAPSHOT_NAMESPACE_TYPE), m_bl);
    t.encode(m_bl);
  }

private:
  bufferlist &m_bl;
};

class DecodeSnapshotNamespaceVisitor : public boost::static_visitor<void> {
public:
  DecodeSnapshotNamespaceVisitor(bufferlist::iterator &iter)
    : m_iter(iter) {
  }

  template <typename T>
  inline void operator()(T& t) const {
    t.decode(m_iter);
  }
private:
  bufferlist::iterator &m_iter;
};

class DumpSnapshotNamespaceVisitor : public boost::static_visitor<void> {
public:
  explicit DumpSnapshotNamespaceVisitor(Formatter *formatter, const std::string &key)
    : m_formatter(formatter), m_key(key) {}

  template <typename T>
  inline void operator()(const T& t) const {
    auto type = T::SNAPSHOT_NAMESPACE_TYPE;
    m_formatter->dump_string(m_key.c_str(), stringify(type));
    t.dump(m_formatter);
  }
private:
  ceph::Formatter *m_formatter;
  std::string m_key;
};

class GetTypeVisitor : public boost::static_visitor<SnapshotNamespaceType> {
public:
  template <typename T>
  inline SnapshotNamespaceType operator()(const T&) const {
    return static_cast<SnapshotNamespaceType>(T::SNAPSHOT_NAMESPACE_TYPE);
  }
};

SnapshotNamespaceType get_snap_namespace_type(
    const SnapshotNamespace& snapshot_namespace) {
  return static_cast<SnapshotNamespaceType>(boost::apply_visitor(
    GetTypeVisitor(), snapshot_namespace));
}

void SnapshotNamespaceOnDisk::encode(bufferlist& bl) const {
  ENCODE_START(1, 1, bl);
  boost::apply_visitor(EncodeSnapshotNamespaceVisitor(bl), snapshot_namespace);
  ENCODE_FINISH(bl);
}

void SnapshotNamespaceOnDisk::decode(bufferlist::iterator &p)
{
  DECODE_START(1, p);
  uint32_t snap_type;
  decode(snap_type, p);
  switch (snap_type) {
    case cls::rbd::SNAPSHOT_NAMESPACE_TYPE_USER:
      snapshot_namespace = UserSnapshotNamespace();
      break;
    case cls::rbd::SNAPSHOT_NAMESPACE_TYPE_GROUP:
      snapshot_namespace = GroupSnapshotNamespace();
      break;
    default:
      snapshot_namespace = UnknownSnapshotNamespace();
      break;
  }
  boost::apply_visitor(DecodeSnapshotNamespaceVisitor(p), snapshot_namespace);
  DECODE_FINISH(p);
}

void SnapshotNamespaceOnDisk::dump(Formatter *f) const {
  boost::apply_visitor(DumpSnapshotNamespaceVisitor(f, "snapshot_namespace_type"), snapshot_namespace);
}

void SnapshotNamespaceOnDisk::generate_test_instances(std::list<SnapshotNamespaceOnDisk *> &o) {
  o.push_back(new SnapshotNamespaceOnDisk(UserSnapshotNamespace()));
  o.push_back(new SnapshotNamespaceOnDisk(GroupSnapshotNamespace(0, "10152ae8944a", "2118643c9732")));
  o.push_back(new SnapshotNamespaceOnDisk(GroupSnapshotNamespace(5, "1018643c9869", "33352be8933c")));
}

std::ostream& operator<<(std::ostream& os, const UserSnapshotNamespace& ns) {
  os << "[user]";
  return os;
}

std::ostream& operator<<(std::ostream& os, const GroupSnapshotNamespace& ns) {
  os << "[group"
     << " group_pool=" << ns.group_pool
     << " group_id=" << ns.group_id
     << " group_snapshot_id=" << ns.group_snapshot_id << "]";
  return os;
}

std::ostream& operator<<(std::ostream& os, const UnknownSnapshotNamespace& ns) {
  os << "[unknown]";
  return os;
}

void ImageSnapshotSpec::encode(bufferlist& bl) const {
  ENCODE_START(1, 1, bl);
  ::encode(pool, bl);
  ::encode(image_id, bl);
  ::encode(snap_id, bl);
  ENCODE_FINISH(bl);
}

void ImageSnapshotSpec::decode(bufferlist::iterator& it) {
  DECODE_START(1, it);
  ::decode(pool, it);
  ::decode(image_id, it);
  ::decode(snap_id, it);
  DECODE_FINISH(it);
}

void ImageSnapshotSpec::dump(Formatter *f) const {
  f->dump_int("pool", pool);
  f->dump_string("image_id", image_id);
  f->dump_int("snap_id", snap_id);
}

void ImageSnapshotSpec::generate_test_instances(std::list<ImageSnapshotSpec *> &o) {
  o.push_back(new ImageSnapshotSpec(0, "myimage", 2));
  o.push_back(new ImageSnapshotSpec(1, "testimage", 7));
}

void GroupSnapshot::encode(bufferlist& bl) const {
  ENCODE_START(1, 1, bl);
  ::encode(id, bl);
  ::encode(name, bl);
  ::encode(state, bl);
  ::encode(snaps, bl);
  ENCODE_FINISH(bl);
}

void GroupSnapshot::decode(bufferlist::iterator& it) {
  DECODE_START(1, it);
  ::decode(id, it);
  ::decode(name, it);
  ::decode(state, it);
  ::decode(snaps, it);
  DECODE_FINISH(it);
}

void GroupSnapshot::dump(Formatter *f) const {
  f->dump_string("id", id);
  f->dump_string("name", name);
  f->dump_int("state", state);
}

void GroupSnapshot::generate_test_instances(std::list<GroupSnapshot *> &o) {
  o.push_back(new GroupSnapshot("10152ae8944a", "groupsnapshot1", GROUP_SNAPSHOT_STATE_INCOMPLETE));
  o.push_back(new GroupSnapshot("1018643c9869", "groupsnapshot2", GROUP_SNAPSHOT_STATE_COMPLETE));
}
void TrashImageSpec::encode(bufferlist& bl) const {
  ENCODE_START(1, 1, bl);
  encode(source, bl);
  encode(name, bl);
  encode(deletion_time, bl);
  encode(deferment_end_time, bl);
  ENCODE_FINISH(bl);
}

void TrashImageSpec::decode(bufferlist::iterator &it) {
  DECODE_START(1, it);
  decode(source, it);
  decode(name, it);
  decode(deletion_time, it);
  decode(deferment_end_time, it);
  DECODE_FINISH(it);
}

void TrashImageSpec::dump(Formatter *f) const {
  switch(source) {
    case TRASH_IMAGE_SOURCE_USER:
      f->dump_string("source", "user");
      break;
    case TRASH_IMAGE_SOURCE_MIRRORING:
      f->dump_string("source", "rbd_mirror");
  }
  f->dump_string("name", name);
  f->dump_unsigned("deletion_time", deletion_time);
  f->dump_unsigned("deferment_end_time", deferment_end_time);
}

void MirrorImageMap::encode(bufferlist &bl) const {
  ENCODE_START(1, 1, bl);
  encode(instance_id, bl);
  encode(mapped_time, bl);
  encode(data, bl);
  ENCODE_FINISH(bl);
}

void MirrorImageMap::decode(bufferlist::iterator &it) {
  DECODE_START(1, it);
  decode(instance_id, it);
  decode(mapped_time, it);
  decode(data, it);
  DECODE_FINISH(it);
}

void MirrorImageMap::dump(Formatter *f) const {
  f->dump_string("instance_id", instance_id);
  f->dump_stream("mapped_time") << mapped_time;

  std::stringstream data_ss;
  data.hexdump(data_ss);
  f->dump_string("data", data_ss.str());
}

void MirrorImageMap::generate_test_instances(
  std::list<MirrorImageMap*> &o) {
  bufferlist data;
  data.append(std::string(128, '1'));

  o.push_back(new MirrorImageMap("uuid-123", utime_t(), data));
  o.push_back(new MirrorImageMap("uuid-abc", utime_t(), data));
}

bool MirrorImageMap::operator==(const MirrorImageMap &rhs) const {
  return instance_id == rhs.instance_id && mapped_time == rhs.mapped_time &&
    data.contents_equal(rhs.data);
}

bool MirrorImageMap::operator<(const MirrorImageMap &rhs) const {
  return instance_id < rhs.instance_id ||
        (instance_id == rhs.instance_id && mapped_time < rhs.mapped_time);
}

std::ostream& operator<<(std::ostream& os,
                         const MirrorImageMap &image_map) {
  return os << "[" << "instance_id=" << image_map.instance_id << ", mapped_time="
            << image_map.mapped_time << "]";
}

} // namespace rbd
} // namespace cls<|MERGE_RESOLUTION|>--- conflicted
+++ resolved
@@ -336,29 +336,17 @@
 }
 
 void GroupSnapshotNamespace::encode(bufferlist& bl) const {
-<<<<<<< HEAD
-  ::encode(group_pool, bl);
-  ::encode(group_id, bl);
-  ::encode(group_snapshot_id, bl);
-}
-
-void GroupSnapshotNamespace::decode(bufferlist::iterator& it) {
-  ::decode(group_pool, it);
-  ::decode(group_id, it);
-  ::decode(group_snapshot_id, it);
-=======
   using ceph::encode;
   encode(group_pool, bl);
   encode(group_id, bl);
-  encode(snapshot_id, bl);
+  encode(group_snapshot_id, bl);
 }
 
 void GroupSnapshotNamespace::decode(bufferlist::iterator& it) {
   using ceph::decode;
   decode(group_pool, it);
   decode(group_id, it);
-  decode(snapshot_id, it);
->>>>>>> 8da07089
+  decode(group_snapshot_id, it);
 }
 
 void GroupSnapshotNamespace::dump(Formatter *f) const {
@@ -482,18 +470,20 @@
 }
 
 void ImageSnapshotSpec::encode(bufferlist& bl) const {
-  ENCODE_START(1, 1, bl);
-  ::encode(pool, bl);
-  ::encode(image_id, bl);
-  ::encode(snap_id, bl);
+  using ceph::encode;
+  ENCODE_START(1, 1, bl);
+  encode(pool, bl);
+  encode(image_id, bl);
+  encode(snap_id, bl);
   ENCODE_FINISH(bl);
 }
 
 void ImageSnapshotSpec::decode(bufferlist::iterator& it) {
-  DECODE_START(1, it);
-  ::decode(pool, it);
-  ::decode(image_id, it);
-  ::decode(snap_id, it);
+  using ceph::decode;
+  DECODE_START(1, it);
+  decode(pool, it);
+  decode(image_id, it);
+  decode(snap_id, it);
   DECODE_FINISH(it);
 }
 
@@ -509,20 +499,22 @@
 }
 
 void GroupSnapshot::encode(bufferlist& bl) const {
-  ENCODE_START(1, 1, bl);
-  ::encode(id, bl);
-  ::encode(name, bl);
-  ::encode(state, bl);
-  ::encode(snaps, bl);
+  using ceph::encode;
+  ENCODE_START(1, 1, bl);
+  encode(id, bl);
+  encode(name, bl);
+  encode(state, bl);
+  encode(snaps, bl);
   ENCODE_FINISH(bl);
 }
 
 void GroupSnapshot::decode(bufferlist::iterator& it) {
-  DECODE_START(1, it);
-  ::decode(id, it);
-  ::decode(name, it);
-  ::decode(state, it);
-  ::decode(snaps, it);
+  using ceph::decode;
+  DECODE_START(1, it);
+  decode(id, it);
+  decode(name, it);
+  decode(state, it);
+  decode(snaps, it);
   DECODE_FINISH(it);
 }
 
