// -*- mode:C++; tab-width:8; c-basic-offset:2; indent-tabs-mode:t -*- 
// vim: ts=8 sw=2 smarttab
/*
 * Ceph - scalable distributed file system
 *
 * Copyright (C) 2004-2006 Sage Weil <sage@newdream.net>
 *
 * This is free software; you can redistribute it and/or
 * modify it under the terms of the GNU Lesser General Public
 * License version 2.1, as published by the Free Software
 * Foundation.  See file COPYING.
 *
 */


#ifndef CEPH_CLIENT_H
#define CEPH_CLIENT_H

#include "include/types.h"

// stl
#include <string>
#include <memory>
#include <set>
#include <map>
#include <fstream>
using std::set;
using std::map;
using std::fstream;

#include "include/unordered_set.h"
#include "include/unordered_map.h"
#include "include/filepath.h"
#include "include/interval_set.h"
#include "include/lru.h"
#include "mds/mdstypes.h"
#include "msg/Dispatcher.h"
#include "msg/Messenger.h"

#include "common/Mutex.h"
#include "common/Timer.h"
#include "common/Finisher.h"
#include "common/compiler_extensions.h"
#include "common/cmdparse.h"
#include "common/CommandTable.h"

#include "osdc/ObjectCacher.h"

#include "InodeRef.h"
#include "UserPerm.h"
#include "include/cephfs/ceph_statx.h"

class FSMap;
class FSMapUser;
class MonClient;

class CephContext;
class MClientReply;
class MClientRequest;
class MClientSession;
class MClientRequest;
class MClientRequestForward;
struct MClientLease;
class MClientCaps;
class MClientCapRelease;

struct DirStat;
struct LeaseStat;
struct InodeStat;

class Filer;
class Objecter;
class WritebackHandler;

class PerfCounters;
class MDSMap;
class Message;

enum {
  l_c_first = 20000,
  l_c_reply,
  l_c_lat,
  l_c_wrlat,
  l_c_last,
};


class MDSCommandOp : public CommandOp
{
  public:
  mds_gid_t     mds_gid;

  MDSCommandOp(ceph_tid_t t) : CommandOp(t) {}
};

/* error code for ceph_fuse */
#define CEPH_FUSE_NO_MDS_UP    -((1<<16)+0) /* no mds up deteced in ceph_fuse */
#define CEPH_FUSE_LAST         -((1<<16)+1) /* (unused) */

// ============================================
// types for my local metadata cache
/* basic structure:
   
 - Dentries live in an LRU loop.  they get expired based on last access.
      see include/lru.h.  items can be bumped to "mid" or "top" of list, etc.
 - Inode has ref count for each Fh, Dir, or Dentry that points to it.
 - when Inode ref goes to 0, it's expired.
 - when Dir is empty, it's removed (and it's Inode ref--)
 
*/

/* getdir result */
struct DirEntry {
  string d_name;
  struct stat st;
  int stmask;
  explicit DirEntry(const string &s) : d_name(s), stmask(0) {}
  DirEntry(const string &n, struct stat& s, int stm) : d_name(n), st(s), stmask(stm) {}
};

struct Cap;
class Dir;
class Dentry;
struct SnapRealm;
struct Fh;
struct CapSnap;

struct MetaSession;
struct MetaRequest;
class ceph_lock_state_t;


typedef void (*client_ino_callback_t)(void *handle, vinodeno_t ino, int64_t off, int64_t len);

typedef void (*client_dentry_callback_t)(void *handle, vinodeno_t dirino,
					 vinodeno_t ino, string& name);
typedef int (*client_remount_callback_t)(void *handle);

typedef void(*client_switch_interrupt_callback_t)(void *handle, void *data);
typedef mode_t (*client_umask_callback_t)(void *handle);

/* Callback for delegation recalls */
typedef void (*ceph_deleg_cb_t)(Fh *fh, void *priv);

struct client_callback_args {
  void *handle;
  client_ino_callback_t ino_cb;
  client_dentry_callback_t dentry_cb;
  client_switch_interrupt_callback_t switch_intr_cb;
  client_remount_callback_t remount_cb;
  client_umask_callback_t umask_cb;
};

// ========================================================
// client interface

struct dir_result_t {
  static const int SHIFT = 28;
  static const int64_t MASK = (1 << SHIFT) - 1;
  static const int64_t HASH = 0xFFULL << (SHIFT + 24); // impossible frag bits
  static const loff_t END = 1ULL << (SHIFT + 32);

  static uint64_t make_fpos(unsigned h, unsigned l, bool hash) {
    uint64_t v =  ((uint64_t)h<< SHIFT) | (uint64_t)l;
    if (hash)
      v |= HASH;
    else
      assert((v & HASH) != HASH);
    return v;
  }
  static unsigned fpos_high(uint64_t p) {
    unsigned v = (p & (END-1)) >> SHIFT;
    if ((p & HASH) == HASH)
      return ceph_frag_value(v);
    return v;
  }
  static unsigned fpos_low(uint64_t p) {
    return p & MASK;
  }
  static int fpos_cmp(uint64_t l, uint64_t r) {
    int c = ceph_frag_compare(fpos_high(l), fpos_high(r));
    if (c)
      return c;
    if (fpos_low(l) == fpos_low(r))
      return 0;
    return fpos_low(l) < fpos_low(r) ? -1 : 1;
  }

  InodeRef inode;
  int64_t offset;        // hash order:
			 //   (0xff << 52) | ((24 bits hash) << 28) |
			 //   (the nth entry has hash collision);
			 // frag+name order;
			 //   ((frag value) << 28) | (the nth entry in frag);

  unsigned next_offset;  // offset of next chunk (last_name's + 1)
  string last_name;      // last entry in previous chunk

  uint64_t release_count;
  uint64_t ordered_count;
  unsigned cache_index;
  int start_shared_gen;  // dir shared_gen at start of readdir
  UserPerm perms;

  frag_t buffer_frag;

  struct dentry {
    int64_t offset;
    string name;
    InodeRef inode;
    dentry(int64_t o) : offset(o) {}
    dentry(int64_t o, const string& n, const InodeRef& in) :
      offset(o), name(n), inode(in) {}
  };
  struct dentry_off_lt {
    bool operator()(const dentry& d, int64_t off) const {
      return dir_result_t::fpos_cmp(d.offset, off) < 0;
    }
  };
  vector<dentry> buffer;

  explicit dir_result_t(Inode *in, const UserPerm& perms);

  unsigned offset_high() { return fpos_high(offset); }
  unsigned offset_low() { return fpos_low(offset); }

  void set_end() { offset |= END; }
  bool at_end() { return (offset & END); }

  void set_hash_order() { offset |= HASH; }
  bool hash_order() { return (offset & HASH) == HASH; }

  bool is_cached() {
    if (buffer.empty())
      return false;
    if (hash_order()) {
      return buffer_frag.contains(offset_high());
    } else {
      return buffer_frag == frag_t(offset_high());
    }
  }

  void reset() {
    last_name.clear();
    next_offset = 2;
    offset = 0;
    ordered_count = 0;
    cache_index = 0;
    buffer.clear();
  }
};

class Client : public Dispatcher, public md_config_obs_t {
 public:
  using Dispatcher::cct;

  std::unique_ptr<PerfCounters> logger;

  class CommandHook : public AdminSocketHook {
    Client *m_client;
  public:
    explicit CommandHook(Client *client);
    bool call(std::string command, cmdmap_t &cmdmap, std::string format,
	      bufferlist& out) override;
  };
  CommandHook m_command_hook;

  // cluster descriptors
  std::unique_ptr<MDSMap> mdsmap;

  SafeTimer timer;

  void *callback_handle;
  client_switch_interrupt_callback_t switch_interrupt_cb;
  client_remount_callback_t remount_cb;
  client_ino_callback_t ino_invalidate_cb;
  client_dentry_callback_t dentry_invalidate_cb;
  client_umask_callback_t umask_cb;
  bool can_invalidate_dentries;

  Finisher async_ino_invalidator;
  Finisher async_dentry_invalidator;
  Finisher interrupt_finisher;
  Finisher remount_finisher;
  Finisher objecter_finisher;

  Context *tick_event;
  utime_t last_cap_renew;
  void renew_caps();
  void renew_caps(MetaSession *session);
  void flush_cap_releases();
public:
  void tick();

  UserPerm pick_my_perms() {
    uid_t uid = user_id >= 0 ? user_id : -1;
    gid_t gid = group_id >= 0 ? group_id : -1;
    return UserPerm(uid, gid);
  }

  static UserPerm pick_my_perms(CephContext *c) {
    uid_t uid = c->_conf->client_mount_uid >= 0 ? c->_conf->client_mount_uid : -1;
    gid_t gid = c->_conf->client_mount_gid >= 0 ? c->_conf->client_mount_gid : -1;
    return UserPerm(uid, gid);
  }
protected:
  Messenger *messenger;  
  MonClient *monclient;
  Objecter  *objecter;

  client_t whoami;

  int user_id, group_id;
  int acl_type;

  void set_cap_epoch_barrier(epoch_t e);
  epoch_t cap_epoch_barrier;

  // mds sessions
  map<mds_rank_t, MetaSession*> mds_sessions;  // mds -> push seq
  list<Cond*> waiting_for_mdsmap;

  // FSMap, for when using mds_command
  list<Cond*> waiting_for_fsmap;
  std::unique_ptr<FSMap> fsmap;
  std::unique_ptr<FSMapUser> fsmap_user;

  // MDS command state
  CommandTable<MDSCommandOp> command_table;
  void handle_command_reply(MCommandReply *m);
  int fetch_fsmap(bool user);
  int resolve_mds(
      const std::string &mds_spec,
      std::vector<mds_gid_t> *targets);

  void get_session_metadata(std::map<std::string, std::string> *meta) const;
  bool have_open_session(mds_rank_t mds);
  void got_mds_push(MetaSession *s);
  MetaSession *_get_mds_session(mds_rank_t mds, Connection *con);  ///< return session for mds *and* con; null otherwise
  MetaSession *_get_or_open_mds_session(mds_rank_t mds);
  MetaSession *_open_mds_session(mds_rank_t mds);
  void _close_mds_session(MetaSession *s);
  void _closed_mds_session(MetaSession *s);
  bool _any_stale_sessions() const;
  void _kick_stale_sessions();
  void handle_client_session(MClientSession *m);
  void send_reconnect(MetaSession *s);
  void resend_unsafe_requests(MetaSession *s);
  void wait_unsafe_requests();

  // mds requests
  ceph_tid_t last_tid;
  ceph_tid_t oldest_tid; // oldest incomplete mds request, excluding setfilelock requests
  map<ceph_tid_t, MetaRequest*> mds_requests;

  // cap flushing
  ceph_tid_t last_flush_tid;

  void dump_mds_requests(Formatter *f);
  void dump_mds_sessions(Formatter *f);

  int make_request(MetaRequest *req, const UserPerm& perms,
		   InodeRef *ptarget = 0, bool *pcreated = 0,
		   mds_rank_t use_mds=-1, bufferlist *pdirbl=0);
  void put_request(MetaRequest *request);
  void unregister_request(MetaRequest *request);

  int verify_reply_trace(int r, MetaRequest *request, MClientReply *reply,
			 InodeRef *ptarget, bool *pcreated,
			 const UserPerm& perms);
  void encode_cap_releases(MetaRequest *request, mds_rank_t mds);
  int encode_inode_release(Inode *in, MetaRequest *req,
			   mds_rank_t mds, int drop,
			   int unless,int force=0);
  void encode_dentry_release(Dentry *dn, MetaRequest *req,
			     mds_rank_t mds, int drop, int unless);
  mds_rank_t choose_target_mds(MetaRequest *req, Inode** phash_diri=NULL);
  void connect_mds_targets(mds_rank_t mds);
  void send_request(MetaRequest *request, MetaSession *session,
		    bool drop_cap_releases=false);
  MClientRequest *build_client_request(MetaRequest *request);
  void kick_requests(MetaSession *session);
  void kick_requests_closed(MetaSession *session);
  void handle_client_request_forward(MClientRequestForward *reply);
  void handle_client_reply(MClientReply *reply);
  bool is_dir_operation(MetaRequest *request);

  bool   initialized;
  bool   mounted;
  bool   unmounting;
  bool   blacklisted;

  // When an MDS has sent us a REJECT, remember that and don't
  // contact it again.  Remember which inst rejected us, so that
  // when we talk to another inst with the same rank we can
  // try again.
  std::map<mds_rank_t, entity_inst_t> rejected_by_mds;

  int local_osd;
  epoch_t local_osd_epoch;

  int unsafe_sync_write;

public:
  entity_name_t get_myname() { return messenger->get_myname(); } 
  void _sync_write_commit(Inode *in);
  void wait_on_list(list<Cond*>& ls);
  void signal_cond_list(list<Cond*>& ls);

protected:
  std::unique_ptr<Filer>             filer;
  std::unique_ptr<ObjectCacher>      objectcacher;
  std::unique_ptr<WritebackHandler>  writeback_handler;

  // cache
  ceph::unordered_map<vinodeno_t, Inode*> inode_map;

  // fake inode number for 32-bits ino_t
  ceph::unordered_map<ino_t, vinodeno_t> faked_ino_map;
  interval_set<ino_t> free_faked_inos;
  ino_t last_used_faked_ino;
  void _assign_faked_ino(Inode *in);
  void _release_faked_ino(Inode *in);
  bool _use_faked_inos;
  void _reset_faked_inos();
  vinodeno_t _map_faked_ino(ino_t ino);

  Inode*                 root;
  map<Inode*, InodeRef>  root_parents;
  Inode*                 root_ancestor;
  LRU                    lru;    // lru list of Dentry's in our local metadata cache.

  // all inodes with caps sit on either cap_list or delayed_caps.
  xlist<Inode*> delayed_caps, cap_list;
  int num_flushing_caps;
  ceph::unordered_map<inodeno_t,SnapRealm*> snap_realms;

  // Optional extra metadata about me to send to the MDS
  std::map<std::string, std::string> metadata;
  void populate_metadata(const std::string &mount_root);


  /* async block write barrier support */
  //map<uint64_t, BarrierContext* > barriers;

  SnapRealm *get_snap_realm(inodeno_t r);
  SnapRealm *get_snap_realm_maybe(inodeno_t r);
  void put_snap_realm(SnapRealm *realm);
  bool adjust_realm_parent(SnapRealm *realm, inodeno_t parent);
  void update_snap_trace(bufferlist& bl, SnapRealm **realm_ret, bool must_flush=true);
  void invalidate_snaprealm_and_children(SnapRealm *realm);

  Inode *open_snapdir(Inode *diri);


  // file handles, etc.
  interval_set<int> free_fd_set;  // unused fds
  ceph::unordered_map<int, Fh*> fd_map;
  set<Fh*> ll_unclosed_fh_set;
  ceph::unordered_set<dir_result_t*> opened_dirs;
  
  int get_fd() {
    int fd = free_fd_set.range_start();
    free_fd_set.erase(fd, 1);
    return fd;
  }
  void put_fd(int fd) {
    free_fd_set.insert(fd, 1);
  }

  /*
   * Resolve file descriptor, or return NULL.
   */
  Fh *get_filehandle(int fd) {
    ceph::unordered_map<int, Fh*>::iterator p = fd_map.find(fd);
    if (p == fd_map.end())
      return NULL;
    return p->second;
  }

  // global client lock
  //  - protects Client and buffer cache both!
  Mutex                  client_lock;

  // helpers
  void wake_inode_waiters(MetaSession *s);

  void wait_on_context_list(list<Context*>& ls);
  void signal_context_list(list<Context*>& ls);

  // -- metadata cache stuff

  // decrease inode ref.  delete if dangling.
  void put_inode(Inode *in, int n=1);
  void close_dir(Dir *dir);

  // same as unmount() but for when the client_lock is already held
  void _unmount();

  friend class C_Client_FlushComplete; // calls put_inode()
  friend class C_Client_CacheInvalidate;  // calls ino_invalidate_cb
  friend class C_Client_DentryInvalidate;  // calls dentry_invalidate_cb
  friend class C_Block_Sync; // Calls block map and protected helpers
  friend class C_Client_RequestInterrupt;
  friend class C_Client_Remount;
  friend class C_Deleg_Timeout; // Asserts on client_lock, called when a delegation is unreturned
  friend void intrusive_ptr_release(Inode *in);

  //int get_cache_size() { return lru.lru_get_size(); }

  /**
   * Don't call this with in==NULL, use get_or_create for that
   * leave dn set to default NULL unless you're trying to add
   * a new inode to a pre-created Dentry
   */
  Dentry* link(Dir *dir, const string& name, Inode *in, Dentry *dn);
  void unlink(Dentry *dn, bool keepdir, bool keepdentry);

  // path traversal for high-level interface
  InodeRef cwd;
  int path_walk(const filepath& fp, InodeRef *end, const UserPerm& perms,
		bool followsym=true, int mask=0);
		
  int fill_stat(Inode *in, struct stat *st, frag_info_t *dirstat=0, nest_info_t *rstat=0);
  int fill_stat(InodeRef& in, struct stat *st, frag_info_t *dirstat=0, nest_info_t *rstat=0) {
    return fill_stat(in.get(), st, dirstat, rstat);
  }

  void fill_statx(Inode *in, unsigned int mask, struct ceph_statx *stx);
  void fill_statx(InodeRef& in, unsigned int mask, struct ceph_statx *stx) {
    return fill_statx(in.get(), mask, stx);
  }

  void touch_dn(Dentry *dn);

  // trim cache.
  void trim_cache(bool trim_kernel_dcache=false);
  void trim_cache_for_reconnect(MetaSession *s);
  void trim_dentry(Dentry *dn);
  void trim_caps(MetaSession *s, int max);
  void _invalidate_kernel_dcache();
  
  void dump_inode(Formatter *f, Inode *in, set<Inode*>& did, bool disconnected);
  void dump_cache(Formatter *f);  // debug

  // force read-only
  void force_session_readonly(MetaSession *s);

  void dump_status(Formatter *f);  // debug
  
  // trace generation
  ofstream traceout;


  Cond mount_cond, sync_cond;


  // friends
  friend class SyntheticClient;
  bool ms_dispatch(Message *m) override;

  void ms_handle_connect(Connection *con) override;
  bool ms_handle_reset(Connection *con) override;
  void ms_handle_remote_reset(Connection *con) override;
  bool ms_handle_refused(Connection *con) override;
  bool ms_get_authorizer(int dest_type, AuthAuthorizer **authorizer, bool force_new) override;

  int authenticate();

  Inode* get_quota_root(Inode *in, const UserPerm& perms);
  bool check_quota_condition(Inode *in, const UserPerm& perms,
			     std::function<bool (const Inode &)> test);
  bool is_quota_files_exceeded(Inode *in, const UserPerm& perms);
  bool is_quota_bytes_exceeded(Inode *in, int64_t new_bytes,
			       const UserPerm& perms);
  bool is_quota_bytes_approaching(Inode *in, const UserPerm& perms);

  std::map<std::pair<int64_t,std::string>, int> pool_perms;
  list<Cond*> waiting_for_pool_perm;
  int check_pool_perm(Inode *in, int need);

  /**
   * Call this when an OSDMap is seen with a full flag (global or per pool)
   * set.
   *
   * @param pool the pool ID affected, or -1 if all.
   */
  void _handle_full_flag(int64_t pool);

  void _close_sessions();

  /**
   * The basic housekeeping parts of init (perf counters, admin socket)
   * that is independent of how objecters/monclient/messengers are
   * being set up.
   */
  void _finish_init();

 public:
  void set_filer_flags(int flags);
  void clear_filer_flags(int flags);

  Client(Messenger *m, MonClient *mc, Objecter *objecter_);
  ~Client() override;
  void tear_down_cache();

  void update_metadata(std::string const &k, std::string const &v);

  client_t get_nodeid() { return whoami; }

  inodeno_t get_root_ino();
  Inode *get_root();

  virtual int init();
  virtual void shutdown();

  // messaging
  void handle_mds_map(class MMDSMap *m);
  void handle_fs_map(class MFSMap *m);
  void handle_fs_map_user(class MFSMapUser *m);
  void handle_osd_map(class MOSDMap *m);

  void handle_lease(MClientLease *m);

  // inline data
  int uninline_data(Inode *in, Context *onfinish);

  // file caps
  void check_cap_issue(Inode *in, Cap *cap, unsigned issued);
  void add_update_cap(Inode *in, MetaSession *session, uint64_t cap_id,
		      unsigned issued, unsigned seq, unsigned mseq, inodeno_t realm,
		      int flags, const UserPerm& perms);
  void remove_cap(Cap *cap, bool queue_release);
  void remove_all_caps(Inode *in);
  void remove_session_caps(MetaSession *session);
  void mark_caps_dirty(Inode *in, int caps);
  int mark_caps_flushing(Inode *in, ceph_tid_t *ptid);
  void adjust_session_flushing_caps(Inode *in, MetaSession *old_s, MetaSession *new_s);
  void flush_caps_sync();
  void flush_caps(Inode *in, MetaSession *session, bool sync=false);
  void kick_flushing_caps(MetaSession *session);
  void early_kick_flushing_caps(MetaSession *session);
  void kick_maxsize_requests(MetaSession *session);
  int get_caps(Inode *in, int need, int want, int *have, loff_t endoff);
  int get_caps_used(Inode *in);

  void maybe_update_snaprealm(SnapRealm *realm, snapid_t snap_created, snapid_t snap_highwater, 
			      vector<snapid_t>& snaps);

  void handle_quota(struct MClientQuota *m);
  void handle_snap(struct MClientSnap *m);
  void handle_caps(class MClientCaps *m);
  void handle_cap_import(MetaSession *session, Inode *in, class MClientCaps *m);
  void handle_cap_export(MetaSession *session, Inode *in, class MClientCaps *m);
  void handle_cap_trunc(MetaSession *session, Inode *in, class MClientCaps *m);
  void handle_cap_flush_ack(MetaSession *session, Inode *in, Cap *cap, class MClientCaps *m);
  void handle_cap_flushsnap_ack(MetaSession *session, Inode *in, class MClientCaps *m);
  void handle_cap_grant(MetaSession *session, Inode *in, Cap *cap, class MClientCaps *m);
  void cap_delay_requeue(Inode *in);
  void send_cap(Inode *in, MetaSession *session, Cap *cap, bool sync,
		int used, int want, int retain, int flush,
		ceph_tid_t flush_tid);

  /* Flags for check_caps() */
#define CHECK_CAPS_NODELAY	(0x1)
#define CHECK_CAPS_SYNCHRONOUS	(0x2)

  void check_caps(Inode *in, unsigned flags);
  void get_cap_ref(Inode *in, int cap);
  void put_cap_ref(Inode *in, int cap);
  void flush_snaps(Inode *in, bool all_again=false);
  void wait_sync_caps(Inode *in, ceph_tid_t want);
  void wait_sync_caps(ceph_tid_t want);
  void queue_cap_snap(Inode *in, SnapContext &old_snapc);
  void finish_cap_snap(Inode *in, CapSnap &capsnap, int used);
  void _flushed_cap_snap(Inode *in, snapid_t seq);

  void _schedule_invalidate_dentry_callback(Dentry *dn, bool del);
  void _async_dentry_invalidate(vinodeno_t dirino, vinodeno_t ino, string& name);
  void _try_to_trim_inode(Inode *in, bool sched_inval);

  void _schedule_invalidate_callback(Inode *in, int64_t off, int64_t len);
  void _invalidate_inode_cache(Inode *in);
  void _invalidate_inode_cache(Inode *in, int64_t off, int64_t len);
  void _async_invalidate(vinodeno_t ino, int64_t off, int64_t len);
  bool _release(Inode *in);
  
  /**
   * Initiate a flush of the data associated with the given inode.
   * If you specify a Context, you are responsible for holding an inode
   * reference for the duration of the flush. If not, _flush() will
   * take the reference for you.
   * @param in The Inode whose data you wish to flush.
   * @param c The Context you wish us to complete once the data is
   * flushed. If already flushed, this will be called in-line.
   * 
   * @returns true if the data was already flushed, false otherwise.
   */
  bool _flush(Inode *in, Context *c);
  void _flush_range(Inode *in, int64_t off, uint64_t size);
  void _flushed(Inode *in);
  void flush_set_callback(ObjectCacher::ObjectSet *oset);

  void close_release(Inode *in);
  void close_safe(Inode *in);

  void lock_fh_pos(Fh *f);
  void unlock_fh_pos(Fh *f);
  
  // metadata cache
  void update_dir_dist(Inode *in, DirStat *st);

  void clear_dir_complete_and_ordered(Inode *diri, bool complete);
  void insert_readdir_results(MetaRequest *request, MetaSession *session, Inode *diri);
  Inode* insert_trace(MetaRequest *request, MetaSession *session);
  void update_inode_file_bits(Inode *in, uint64_t truncate_seq, uint64_t truncate_size, uint64_t size,
			      uint64_t change_attr, uint64_t time_warp_seq, utime_t ctime,
			      utime_t mtime, utime_t atime, version_t inline_version,
			      bufferlist& inline_data, int issued);
  Inode *add_update_inode(InodeStat *st, utime_t ttl, MetaSession *session,
			  const UserPerm& request_perms);
  Dentry *insert_dentry_inode(Dir *dir, const string& dname, LeaseStat *dlease, 
			      Inode *in, utime_t from, MetaSession *session,
			      Dentry *old_dentry = NULL);
  void update_dentry_lease(Dentry *dn, LeaseStat *dlease, utime_t from, MetaSession *session);

  bool use_faked_inos() { return _use_faked_inos; }
  vinodeno_t map_faked_ino(ino_t ino);
 
  //notify the mds to flush the mdlog
  void flush_mdlog_sync();
  void flush_mdlog(MetaSession *session);
  
  // ----------------------
  // fs ops.
private:

  uint32_t deleg_timeout;
  void fill_dirent(struct dirent *de, const char *name, int type, uint64_t ino, loff_t next_off);

  // some readdir helpers
  typedef int (*add_dirent_cb_t)(void *p, struct dirent *de, struct ceph_statx *stx, off_t off, Inode *in);

  int _opendir(Inode *in, dir_result_t **dirpp, const UserPerm& perms);
  void _readdir_drop_dirp_buffer(dir_result_t *dirp);
  bool _readdir_have_frag(dir_result_t *dirp);
  void _readdir_next_frag(dir_result_t *dirp);
  void _readdir_rechoose_frag(dir_result_t *dirp);
  int _readdir_get_frag(dir_result_t *dirp);
  int _readdir_cache_cb(dir_result_t *dirp, add_dirent_cb_t cb, void *p, int caps, bool getref);
  void _closedir(dir_result_t *dirp);

  // other helpers
  void _fragmap_remove_non_leaves(Inode *in);
  void _fragmap_remove_stopped_mds(Inode *in, mds_rank_t mds);

  void _ll_get(Inode *in);
  int _ll_put(Inode *in, int num);
  void _ll_drop_pins();

  Fh *_create_fh(Inode *in, int flags, int cmode, const UserPerm& perms);
  int _release_fh(Fh *fh);
  void _put_fh(Fh *fh);

  int _do_remount(void);
  friend class C_Client_Remount;

  struct C_Readahead : public Context {
    Client *client;
    Fh *f;
    C_Readahead(Client *c, Fh *f);
    ~C_Readahead() override;
    void finish(int r) override;
  };

  int _read_sync(Fh *f, uint64_t off, uint64_t len, bufferlist *bl, bool *checkeof);
  int _read_async(Fh *f, uint64_t off, uint64_t len, bufferlist *bl);

  // internal interface
  //   call these with client_lock held!
  int _do_lookup(Inode *dir, const string& name, int mask, InodeRef *target,
		 const UserPerm& perms);

  int _lookup(Inode *dir, const string& dname, int mask, InodeRef *target,
	      const UserPerm& perm);

  int _link(Inode *in, Inode *dir, const char *name, const UserPerm& perm,
	    InodeRef *inp = 0);
  int _unlink(Inode *dir, const char *name, const UserPerm& perm);
  int _rename(Inode *olddir, const char *oname, Inode *ndir, const char *nname, const UserPerm& perm);
  int _mkdir(Inode *dir, const char *name, mode_t mode, const UserPerm& perm,
	     InodeRef *inp = 0);
  int _rmdir(Inode *dir, const char *name, const UserPerm& perms);
  int _symlink(Inode *dir, const char *name, const char *target,
	       const UserPerm& perms, InodeRef *inp = 0);
  int _mknod(Inode *dir, const char *name, mode_t mode, dev_t rdev,
	     const UserPerm& perms, InodeRef *inp = 0);
  int _do_setattr(Inode *in, struct ceph_statx *stx, int mask,
		  const UserPerm& perms, InodeRef *inp);
  void stat_to_statx(struct stat *st, struct ceph_statx *stx);
  int __setattrx(Inode *in, struct ceph_statx *stx, int mask,
		 const UserPerm& perms, InodeRef *inp = 0);
  int _setattrx(InodeRef &in, struct ceph_statx *stx, int mask,
		const UserPerm& perms);
  int _setattr(InodeRef &in, struct stat *attr, int mask,
	       const UserPerm& perms);
  int _ll_setattrx(Inode *in, struct ceph_statx *stx, int mask,
		   const UserPerm& perms, InodeRef *inp = 0);
  int _getattr(Inode *in, int mask, const UserPerm& perms, bool force=false);
  int _getattr(InodeRef &in, int mask, const UserPerm& perms, bool force=false) {
    return _getattr(in.get(), mask, perms, force);
  }
  int _readlink(Inode *in, char *buf, size_t size);
  int _getxattr(Inode *in, const char *name, void *value, size_t len,
		const UserPerm& perms);
  int _getxattr(InodeRef &in, const char *name, void *value, size_t len,
		const UserPerm& perms);
  int _listxattr(Inode *in, char *names, size_t len, const UserPerm& perms);
  int _do_setxattr(Inode *in, const char *name, const void *value, size_t len,
		   int flags, const UserPerm& perms);
  int _setxattr(Inode *in, const char *name, const void *value, size_t len,
		int flags, const UserPerm& perms);
  int _setxattr(InodeRef &in, const char *name, const void *value, size_t len,
		int flags, const UserPerm& perms);
  int _setxattr_check_data_pool(string& name, string& value, const OSDMap *osdmap);
  void _setxattr_maybe_wait_for_osdmap(const char *name, const void *value, size_t len);
  int _removexattr(Inode *in, const char *nm, const UserPerm& perms);
  int _removexattr(InodeRef &in, const char *nm, const UserPerm& perms);
  int _open(Inode *in, int flags, mode_t mode, Fh **fhp,
	    const UserPerm& perms);
  int _renew_caps(Inode *in);
  int _create(Inode *in, const char *name, int flags, mode_t mode, InodeRef *inp,
	      Fh **fhp, int stripe_unit, int stripe_count, int object_size,
	      const char *data_pool, bool *created, const UserPerm &perms);

  loff_t _lseek(Fh *fh, loff_t offset, int whence);
  int _read(Fh *fh, int64_t offset, uint64_t size, bufferlist *bl);
  int _write(Fh *fh, int64_t offset, uint64_t size, const char *buf,
          const struct iovec *iov, int iovcnt);
  int _preadv_pwritev(int fd, const struct iovec *iov, unsigned iovcnt, int64_t offset, bool write);
  int _flush(Fh *fh);
  int _fsync(Fh *fh, bool syncdataonly);
  int _fsync(Inode *in, bool syncdataonly);
  int _sync_fs();
  int _fallocate(Fh *fh, int mode, int64_t offset, int64_t length);
  int _getlk(Fh *fh, struct flock *fl, uint64_t owner);
  int _setlk(Fh *fh, struct flock *fl, uint64_t owner, int sleep);
  int _flock(Fh *fh, int cmd, uint64_t owner);

  int get_or_create(Inode *dir, const char* name,
		    Dentry **pdn, bool expect_null=false);

  enum {
    NO_ACL = 0,
    POSIX_ACL,
  };

  enum {
    MAY_EXEC = 1,
    MAY_WRITE = 2,
    MAY_READ = 4,
  };

<<<<<<< HEAD
  void init_groups(UserPerm *groups);

=======
  int inode_permission(Inode *in, const UserPerm& perms, unsigned want);
>>>>>>> 2f47071d
  int xattr_permission(Inode *in, const char *name, unsigned want,
		       const UserPerm& perms);
  int may_setattr(Inode *in, struct ceph_statx *stx, int mask,
		  const UserPerm& perms);
  int may_open(Inode *in, int flags, const UserPerm& perms);
  int may_lookup(Inode *dir, const UserPerm& perms);
  int may_create(Inode *dir, const UserPerm& perms);
  int may_delete(Inode *dir, const char *name, const UserPerm& perms);
  int may_hardlink(Inode *in, const UserPerm& perms);

  int _getattr_for_perm(Inode *in, const UserPerm& perms);

  vinodeno_t _get_vino(Inode *in);
  inodeno_t _get_inodeno(Inode *in);

  /*
   * These define virtual xattrs exposing the recursive directory
   * statistics and layout metadata.
   */
  struct VXattr {
	  const string name;
	  size_t (Client::*getxattr_cb)(Inode *in, char *val, size_t size);
	  bool readonly, hidden;
	  bool (Client::*exists_cb)(Inode *in);
	  int flags;
  };

/* Flags for VXattr */
#define VXATTR_RSTAT 0x1

  bool _vxattrcb_quota_exists(Inode *in);
  size_t _vxattrcb_quota(Inode *in, char *val, size_t size);
  size_t _vxattrcb_quota_max_bytes(Inode *in, char *val, size_t size);
  size_t _vxattrcb_quota_max_files(Inode *in, char *val, size_t size);

  bool _vxattrcb_layout_exists(Inode *in);
  size_t _vxattrcb_layout(Inode *in, char *val, size_t size);
  size_t _vxattrcb_layout_stripe_unit(Inode *in, char *val, size_t size);
  size_t _vxattrcb_layout_stripe_count(Inode *in, char *val, size_t size);
  size_t _vxattrcb_layout_object_size(Inode *in, char *val, size_t size);
  size_t _vxattrcb_layout_pool(Inode *in, char *val, size_t size);
  size_t _vxattrcb_layout_pool_namespace(Inode *in, char *val, size_t size);
  size_t _vxattrcb_dir_entries(Inode *in, char *val, size_t size);
  size_t _vxattrcb_dir_files(Inode *in, char *val, size_t size);
  size_t _vxattrcb_dir_subdirs(Inode *in, char *val, size_t size);
  size_t _vxattrcb_dir_rentries(Inode *in, char *val, size_t size);
  size_t _vxattrcb_dir_rfiles(Inode *in, char *val, size_t size);
  size_t _vxattrcb_dir_rsubdirs(Inode *in, char *val, size_t size);
  size_t _vxattrcb_dir_rbytes(Inode *in, char *val, size_t size);
  size_t _vxattrcb_dir_rctime(Inode *in, char *val, size_t size);
  size_t _vxattrs_calcu_name_size(const VXattr *vxattrs);

  static const VXattr _dir_vxattrs[];
  static const VXattr _file_vxattrs[];

  static const VXattr *_get_vxattrs(Inode *in);
  static const VXattr *_match_vxattr(Inode *in, const char *name);

  size_t _file_vxattrs_name_size;
  size_t _dir_vxattrs_name_size;
  size_t _vxattrs_name_size(const VXattr *vxattrs) {
	  if (vxattrs == _dir_vxattrs)
		  return _dir_vxattrs_name_size;
	  else if (vxattrs == _file_vxattrs)
		  return _file_vxattrs_name_size;
	  return 0;
  }

  int _do_filelock(Inode *in, Fh *fh, int lock_type, int op, int sleep,
		   struct flock *fl, uint64_t owner, bool removing=false);
  int _interrupt_filelock(MetaRequest *req);
  void _encode_filelocks(Inode *in, bufferlist& bl);
  void _release_filelocks(Fh *fh);
  void _update_lock_state(struct flock *fl, uint64_t owner, ceph_lock_state_t *lock_state);

  int _posix_acl_create(Inode *dir, mode_t *mode, bufferlist& xattrs_bl,
			const UserPerm& perms);
  int _posix_acl_chmod(Inode *in, mode_t mode, const UserPerm& perms);
  int _posix_acl_permission(Inode *in, const UserPerm& perms, unsigned want);

  mds_rank_t _get_random_up_mds() const;

  int _ll_getattr(Inode *in, int caps, const UserPerm& perms);

public:
  int mount(const std::string &mount_root, const UserPerm& perms,
	    bool require_mds=false);
  void unmount();

  int mds_command(
    const std::string &mds_spec,
    const std::vector<std::string>& cmd,
    const bufferlist& inbl,
    bufferlist *poutbl, std::string *prs, Context *onfinish);

  // these shoud (more or less) mirror the actual system calls.
  int statfs(const char *path, struct statvfs *stbuf, const UserPerm& perms);

  // crap
  int chdir(const char *s, std::string &new_cwd, const UserPerm& perms);
  void _getcwd(std::string& cwd, const UserPerm& perms);
  void getcwd(std::string& cwd, const UserPerm& perms);

  // namespace ops
  int opendir(const char *name, dir_result_t **dirpp, const UserPerm& perms);
  int closedir(dir_result_t *dirp);

  /**
   * Fill a directory listing from dirp, invoking cb for each entry
   * with the given pointer, the dirent, the struct stat, the stmask,
   * and the offset.
   *
   * Returns 0 if it reached the end of the directory.
   * If @a cb returns a negative error code, stop and return that.
   */
  int readdir_r_cb(dir_result_t *dirp, add_dirent_cb_t cb, void *p,
		   unsigned want=0, unsigned flags=AT_NO_ATTR_SYNC,
		   bool getref=false);

  struct dirent * readdir(dir_result_t *d);
  int readdir_r(dir_result_t *dirp, struct dirent *de);
  int readdirplus_r(dir_result_t *dirp, struct dirent *de, struct ceph_statx *stx, unsigned want, unsigned flags, Inode **out);

  int getdir(const char *relpath, list<string>& names,
	     const UserPerm& perms);  // get the whole dir at once.

  /**
   * Returns the length of the buffer that got filled in, or -errno.
   * If it returns -ERANGE you just need to increase the size of the
   * buffer and try again.
   */
  int _getdents(dir_result_t *dirp, char *buf, int buflen, bool ful);  // get a bunch of dentries at once
  int getdents(dir_result_t *dirp, char *buf, int buflen) {
    return _getdents(dirp, buf, buflen, true);
  }
  int getdnames(dir_result_t *dirp, char *buf, int buflen) {
    return _getdents(dirp, buf, buflen, false);
  }

  void rewinddir(dir_result_t *dirp);
  loff_t telldir(dir_result_t *dirp);
  void seekdir(dir_result_t *dirp, loff_t offset);

  int link(const char *existing, const char *newname, const UserPerm& perm);
  int unlink(const char *path, const UserPerm& perm);
  int rename(const char *from, const char *to, const UserPerm& perm);

  // dirs
  int mkdir(const char *path, mode_t mode, const UserPerm& perm);
  int mkdirs(const char *path, mode_t mode, const UserPerm& perms);
  int rmdir(const char *path, const UserPerm& perms);

  // symlinks
  int readlink(const char *path, char *buf, loff_t size, const UserPerm& perms);

  int symlink(const char *existing, const char *newname, const UserPerm& perms);

  // inode stuff
  unsigned statx_to_mask(unsigned int flags, unsigned int want);
  int stat(const char *path, struct stat *stbuf, const UserPerm& perms,
	   frag_info_t *dirstat=0, int mask=CEPH_STAT_CAP_INODE_ALL);
  int statx(const char *path, struct ceph_statx *stx,
	    const UserPerm& perms,
	    unsigned int want, unsigned int flags);
  int lstat(const char *path, struct stat *stbuf, const UserPerm& perms,
	    frag_info_t *dirstat=0, int mask=CEPH_STAT_CAP_INODE_ALL);

  int setattr(const char *relpath, struct stat *attr, int mask,
	      const UserPerm& perms);
  int setattrx(const char *relpath, struct ceph_statx *stx, int mask,
	       const UserPerm& perms, int flags=0);
  int fsetattr(int fd, struct stat *attr, int mask, const UserPerm& perms);
  int fsetattrx(int fd, struct ceph_statx *stx, int mask, const UserPerm& perms);
  int chmod(const char *path, mode_t mode, const UserPerm& perms);
  int fchmod(int fd, mode_t mode, const UserPerm& perms);
  int lchmod(const char *path, mode_t mode, const UserPerm& perms);
  int chown(const char *path, uid_t new_uid, gid_t new_gid,
	    const UserPerm& perms);
  int fchown(int fd, uid_t new_uid, gid_t new_gid, const UserPerm& perms);
  int lchown(const char *path, uid_t new_uid, gid_t new_gid,
	     const UserPerm& perms);
  int utime(const char *path, struct utimbuf *buf, const UserPerm& perms);
  int lutime(const char *path, struct utimbuf *buf, const UserPerm& perms);
  int flock(int fd, int operation, uint64_t owner);
  int truncate(const char *path, loff_t size, const UserPerm& perms);

  // file ops
  int mknod(const char *path, mode_t mode, const UserPerm& perms, dev_t rdev=0);
  int open(const char *path, int flags, const UserPerm& perms, mode_t mode=0);
  int open(const char *path, int flags, const UserPerm& perms,
	   mode_t mode, int stripe_unit, int stripe_count, int object_size,
	   const char *data_pool);
  int lookup_hash(inodeno_t ino, inodeno_t dirino, const char *name,
		  const UserPerm& perms);
  int lookup_ino(inodeno_t ino, const UserPerm& perms, Inode **inode=NULL);
  int lookup_parent(Inode *in, const UserPerm& perms, Inode **parent=NULL);
  int lookup_name(Inode *in, Inode *parent, const UserPerm& perms);
  int close(int fd);
  loff_t lseek(int fd, loff_t offset, int whence);
  int read(int fd, char *buf, loff_t size, loff_t offset=-1);
  int preadv(int fd, const struct iovec *iov, int iovcnt, loff_t offset=-1);
  int write(int fd, const char *buf, loff_t size, loff_t offset=-1);
  int pwritev(int fd, const struct iovec *iov, int iovcnt, loff_t offset=-1);
  int fake_write_size(int fd, loff_t size);
  int ftruncate(int fd, loff_t size, const UserPerm& perms);
  int fsync(int fd, bool syncdataonly);
  int fstat(int fd, struct stat *stbuf, const UserPerm& perms,
	    int mask=CEPH_STAT_CAP_INODE_ALL);
  int fstatx(int fd, struct ceph_statx *stx, const UserPerm& perms,
	     unsigned int want, unsigned int flags);
  int fallocate(int fd, int mode, loff_t offset, loff_t length);

  // full path xattr ops
  int getxattr(const char *path, const char *name, void *value, size_t size,
	       const UserPerm& perms);
  int lgetxattr(const char *path, const char *name, void *value, size_t size,
		const UserPerm& perms);
  int fgetxattr(int fd, const char *name, void *value, size_t size,
		const UserPerm& perms);
  int listxattr(const char *path, char *list, size_t size, const UserPerm& perms);
  int llistxattr(const char *path, char *list, size_t size, const UserPerm& perms);
  int flistxattr(int fd, char *list, size_t size, const UserPerm& perms);
  int removexattr(const char *path, const char *name, const UserPerm& perms);
  int lremovexattr(const char *path, const char *name, const UserPerm& perms);
  int fremovexattr(int fd, const char *name, const UserPerm& perms);
  int setxattr(const char *path, const char *name, const void *value,
	       size_t size, int flags, const UserPerm& perms);
  int lsetxattr(const char *path, const char *name, const void *value,
		size_t size, int flags, const UserPerm& perms);
  int fsetxattr(int fd, const char *name, const void *value, size_t size,
		int flags, const UserPerm& perms);

  int sync_fs();
  int64_t drop_caches();

  // hpc lazyio
  int lazyio_propogate(int fd, loff_t offset, size_t count);
  int lazyio_synchronize(int fd, loff_t offset, size_t count);

  // expose file layout
  int describe_layout(const char *path, file_layout_t* layout,
		      const UserPerm& perms);
  int fdescribe_layout(int fd, file_layout_t* layout);
  int get_file_stripe_address(int fd, loff_t offset, vector<entity_addr_t>& address);
  int get_file_extent_osds(int fd, loff_t off, loff_t *len, vector<int>& osds);
  int get_osd_addr(int osd, entity_addr_t& addr);
  
  // expose mdsmap
  int64_t get_default_pool_id();

  // expose osdmap
  int get_local_osd();
  int get_pool_replication(int64_t pool);
  int64_t get_pool_id(const char *pool_name);
  string get_pool_name(int64_t pool);
  int get_osd_crush_location(int id, vector<pair<string, string> >& path);

  int enumerate_layout(int fd, vector<ObjectExtent>& result,
		       loff_t length, loff_t offset);

  int mksnap(const char *path, const char *name, const UserPerm& perm);
  int rmsnap(const char *path, const char *name, const UserPerm& perm);

  // Inode permission checking
  int inode_permission(Inode *in, const UserPerm& perms, unsigned want);

  // expose caps
  int get_caps_issued(int fd);
  int get_caps_issued(const char *path, const UserPerm& perms);

  snapid_t ll_get_snapid(Inode *in);
  vinodeno_t ll_get_vino(Inode *in) {
    Mutex::Locker lock(client_lock);
    return _get_vino(in);
  }
  // get inode from faked ino
  Inode *ll_get_inode(ino_t ino);
  Inode *ll_get_inode(vinodeno_t vino);
  int ll_lookup(Inode *parent, const char *name, struct stat *attr,
		Inode **out, const UserPerm& perms);
  int ll_lookupx(Inode *parent, const char *name, Inode **out,
			struct ceph_statx *stx, unsigned want, unsigned flags,
			const UserPerm& perms);
  bool ll_forget(Inode *in, int count);
  bool ll_put(Inode *in);
  int ll_getattr(Inode *in, struct stat *st, const UserPerm& perms);
  int ll_getattrx(Inode *in, struct ceph_statx *stx, unsigned int want,
		  unsigned int flags, const UserPerm& perms);
  int ll_setattrx(Inode *in, struct ceph_statx *stx, int mask,
		  const UserPerm& perms);
  int ll_setattr(Inode *in, struct stat *st, int mask,
		 const UserPerm& perms);
  int ll_getxattr(Inode *in, const char *name, void *value, size_t size,
		  const UserPerm& perms);
  int ll_setxattr(Inode *in, const char *name, const void *value, size_t size,
		  int flags, const UserPerm& perms);
  int ll_removexattr(Inode *in, const char *name, const UserPerm& perms);
  int ll_listxattr(Inode *in, char *list, size_t size, const UserPerm& perms);
  int ll_opendir(Inode *in, int flags, dir_result_t **dirpp,
		 const UserPerm& perms);
  int ll_releasedir(dir_result_t* dirp);
  int ll_fsyncdir(dir_result_t* dirp);
  int ll_readlink(Inode *in, char *buf, size_t bufsize, const UserPerm& perms);
  int ll_mknod(Inode *in, const char *name, mode_t mode, dev_t rdev,
	       struct stat *attr, Inode **out, const UserPerm& perms);
  int ll_mknodx(Inode *parent, const char *name, mode_t mode, dev_t rdev,
	        Inode **out, struct ceph_statx *stx, unsigned want,
		unsigned flags, const UserPerm& perms);
  int ll_mkdir(Inode *in, const char *name, mode_t mode, struct stat *attr,
	       Inode **out, const UserPerm& perm);
  int ll_mkdirx(Inode *parent, const char *name, mode_t mode, Inode **out,
		struct ceph_statx *stx, unsigned want, unsigned flags,
		const UserPerm& perms);
  int ll_symlink(Inode *in, const char *name, const char *value,
		 struct stat *attr, Inode **out, const UserPerm& perms);
  int ll_symlinkx(Inode *parent, const char *name, const char *value,
		  Inode **out, struct ceph_statx *stx, unsigned want,
		  unsigned flags, const UserPerm& perms);
  int ll_unlink(Inode *in, const char *name, const UserPerm& perm);
  int ll_rmdir(Inode *in, const char *name, const UserPerm& perms);
  int ll_rename(Inode *parent, const char *name, Inode *newparent,
		const char *newname, const UserPerm& perm);
  int ll_link(Inode *in, Inode *newparent, const char *newname,
	      const UserPerm& perm);
  int ll_open(Inode *in, int flags, Fh **fh, const UserPerm& perms);
  int _ll_create(Inode *parent, const char *name, mode_t mode,
	      int flags, InodeRef *in, int caps, Fh **fhp,
	      const UserPerm& perms);
  int ll_create(Inode *parent, const char *name, mode_t mode, int flags,
		struct stat *attr, Inode **out, Fh **fhp,
		const UserPerm& perms);
  int ll_createx(Inode *parent, const char *name, mode_t mode,
		int oflags, Inode **outp, Fh **fhp,
		struct ceph_statx *stx, unsigned want, unsigned lflags,
		const UserPerm& perms);
  int ll_read_block(Inode *in, uint64_t blockid, char *buf,  uint64_t offset,
		    uint64_t length, file_layout_t* layout);

  int ll_write_block(Inode *in, uint64_t blockid,
		     char* buf, uint64_t offset,
		     uint64_t length, file_layout_t* layout,
		     uint64_t snapseq, uint32_t sync);
  int ll_commit_blocks(Inode *in, uint64_t offset, uint64_t length);

  int ll_statfs(Inode *in, struct statvfs *stbuf, const UserPerm& perms);
  int ll_walk(const char* name, Inode **i, struct ceph_statx *stx,
	       unsigned int want, unsigned int flags, const UserPerm& perms);
  uint32_t ll_stripe_unit(Inode *in);
  int ll_file_layout(Inode *in, file_layout_t *layout);
  uint64_t ll_snap_seq(Inode *in);

  int ll_read(Fh *fh, loff_t off, loff_t len, bufferlist *bl);
  int ll_write(Fh *fh, loff_t off, loff_t len, const char *data);
  loff_t ll_lseek(Fh *fh, loff_t offset, int whence);
  int ll_flush(Fh *fh);
  int ll_fsync(Fh *fh, bool syncdataonly);
  int ll_sync_inode(Inode *in, bool syncdataonly);
  int ll_fallocate(Fh *fh, int mode, loff_t offset, loff_t length);
  int ll_release(Fh *fh);
  int ll_getlk(Fh *fh, struct flock *fl, uint64_t owner);
  int ll_setlk(Fh *fh, struct flock *fl, uint64_t owner, int sleep);
  int ll_flock(Fh *fh, int cmd, uint64_t owner);
  int ll_file_layout(Fh *fh, file_layout_t *layout);
  void ll_interrupt(void *d);
  bool ll_handle_umask() {
    return acl_type != NO_ACL;
  }

  int ll_get_stripe_osd(struct Inode *in, uint64_t blockno,
			file_layout_t* layout);
  uint64_t ll_get_internal_offset(struct Inode *in, uint64_t blockno);

  int ll_num_osds(void);
  int ll_osdaddr(int osd, uint32_t *addr);
  int ll_osdaddr(int osd, char* buf, size_t size);

  void ll_register_callbacks(struct client_callback_args *args);
  int test_dentry_handling(bool can_invalidate);

  const char** get_tracked_conf_keys() const override;
  void handle_conf_change(const struct md_config_t *conf,
	                          const std::set <std::string> &changed) override;
  uint32_t get_deleg_timeout() { return deleg_timeout; }
  int set_deleg_timeout(uint32_t timeout);
  int ll_delegation(Fh *fh, unsigned cmd, ceph_deleg_cb_t cb, void *priv);
};

/**
 * Specialization of Client that manages its own Objecter instance
 * and handles init/shutdown of messenger/monclient
 */
class StandaloneClient : public Client
{
  public:
  StandaloneClient(Messenger *m, MonClient *mc);

  ~StandaloneClient() override;

  int init() override;
  void shutdown() override;
};

#endif<|MERGE_RESOLUTION|>--- conflicted
+++ resolved
@@ -861,12 +861,6 @@
     MAY_READ = 4,
   };
 
-<<<<<<< HEAD
-  void init_groups(UserPerm *groups);
-
-=======
-  int inode_permission(Inode *in, const UserPerm& perms, unsigned want);
->>>>>>> 2f47071d
   int xattr_permission(Inode *in, const char *name, unsigned want,
 		       const UserPerm& perms);
   int may_setattr(Inode *in, struct ceph_statx *stx, int mask,
