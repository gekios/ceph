// -*- mode:C++; tab-width:8; c-basic-offset:2; indent-tabs-mode:t -*-
// vim: ts=8 sw=2 smarttab
/*
 * Ceph - scalable distributed file system
 *
 * Copyright (C) 2004-2006 Sage Weil <sage@newdream.net>
 *
 * This is free software; you can redistribute it and/or
 * modify it under the terms of the GNU Lesser General Public
 * License version 2.1, as published by the Free Software
 * Foundation.  See file COPYING.
 *
 */

#include "include/types.h"

#include "include/rados/librados.hpp"
#include "rados_sync.h"
using namespace librados;

#include "common/obj_bencher.h"

#include "common/config.h"
#include "common/ceph_argparse.h"
#include "global/global_init.h"
#include "common/Cond.h"
#include "common/debug.h"
#include "common/errno.h"
#include "common/Formatter.h"
#include "common/obj_bencher.h"
#include "mds/inode_backtrace.h"
#include "auth/Crypto.h"
#include <iostream>
#include <fstream>

#include <stdlib.h>
#include <time.h>
#include <sstream>
#include <errno.h>
#include <dirent.h>
#include <stdexcept>
#include <climits>

#include "common/errno.h"

int rados_tool_sync(const std::map < std::string, std::string > &opts,
                             std::vector<const char*> &args);

// two steps seem to be necessary to do this right
#define STR(x) _STR(x)
#define _STR(x) #x

void usage(ostream& out)
{
  out <<					\
"usage: rados [options] [commands]\n"
"POOL COMMANDS\n"
"   lspools                          list pools\n"
"   mkpool <pool-name> [123[ 4]]     create pool <pool-name>'\n"
"                                    [with auid 123[and using crush rule 4]]\n"
"   cppool <pool-name> <dest-pool>   copy content of a pool\n"
"   rmpool <pool-name>               remove pool <pool-name>'\n"
<<<<<<< HEAD
"   mkpool <pool-name>               create the pool <pool-name>\n"
"   df                              show per-pool and total usage\n"
"   ls                               list objects in pool\n"
=======
"   df                               show per-pool and total usage\n"
"   ls                               list objects in pool\n\n"
>>>>>>> 99a048d8
"   chown 123                        change the pool owner to auid 123\n"
"\n"
"OBJECT COMMANDS\n"
"   get <obj-name> [outfile]         fetch object\n"
"   put <obj-name> [infile]          write object\n"
"   create <obj-name> [category]     create object\n"
"   rm <obj-name>                    remove object\n"
"   cp <obj-name> [target-obj]       copy object\n"
"   listxattr <obj-name>\n"
"   getxattr <obj-name> attr\n"
"   setxattr <obj-name> attr val\n"
"   rmxattr <obj-name> attr\n"
"   stat objname                     stat the named object\n"
"   mapext <obj-name>\n"
"   lssnap                           list snaps\n"
"   mksnap <snap-name>               create snap <snap-name>\n"
"   rmsnap <snap-name>               remove snap <snap-name>\n"
"   rollback <obj-name> <snap-name>  roll back object to snap <snap-name>\n"
"\n"
"   bench <seconds> write|seq|rand [-t concurrent_operations]\n"
"                                    default is 16 concurrent IOs and 4 MB ops\n"
"   load-gen [options]               generate load on the cluster\n"
"   listomapkeys <obj-name>          list the keys in the object map\n"
"   getomapval <obj-name> <key>      show the value for the specified key\n"
<<<<<<< HEAD
				     "in the object's object map\n"
=======
"                                    in the object's object map\n"
>>>>>>> 99a048d8
"   setomapval <obj-name> <key> <val>\n"
"   listomapvals <obj-name> <key> <val>\n"
"   rmomapkey <obj-name> <key> <val>\n"
"   getomapheader <obj-name>\n"
"   setomapheader <obj-name> <val>\n"
"\n"
"IMPORT AND EXPORT\n"
"   import [options] <local-directory> <rados-pool>\n"
"       Upload <local-directory> to <rados-pool>\n"
"   export [options] rados-pool> <local-directory>\n"
"       Download <rados-pool> to <local-directory>\n"
"   options:\n"
"       -f / --force                 Copy everything, even if it hasn't changed.\n"
"       -d / --delete-after          After synchronizing, delete unreferenced\n"
"                                    files or objects from the target bucket\n"
"                                    or directory.\n"
"       --workers                    Number of worker threads to spawn \n"
<<<<<<< HEAD
"                                    default " STR(DEFAULT_NUM_RADOS_WORKER_THREADS) "\n"
=======
"                                    (default " STR(DEFAULT_NUM_RADOS_WORKER_THREADS) ")\n"
>>>>>>> 99a048d8
"\n"
"GLOBAL OPTIONS:\n"
"   --object_locator object_locator\n"
"        set object_locator for operation\n"
"   -p pool\n"
"   --pool=pool\n"
"        select given pool by name\n"
"   --target-pool=pool\n"
"        select target pool by name\n"
"   -b op_size\n"
"        set the size of write ops for put or benchmarking\n"
"   -s name\n"
"   --snap name\n"
"        select given snap name for (read) IO\n"
"   -i infile\n"
"   -o outfile\n"
"        specify input or output file (for certain commands)\n"
"   --create\n"
"        create the pool or directory that was specified\n"
"\n"
"BENCH OPTIONS:\n"
"   -t N\n"
"   --concurrent-ios=N\n"
"        Set number of concurrent I/O operations\n"
"   --show-time\n"
"        prefix output with date/time\n"
"\n"
"LOAD GEN OPTIONS:\n"
"   --num-objects                    total number of objects\n"
"   --min-object-size                min object size\n"
"   --max-object-size                max object size\n"
"   --min-ops                        min number of operations\n"
"   --max-ops                        max number of operations\n"
"   --max-backlog                    max backlog (in MB)\n"
"   --percent                        percent of operations that are read\n"
"   --target-throughput              target throughput (in MB)\n"
"   --run-length                     total time (in seconds)\n";

}

static void usage_exit()
{
  usage(cerr);
  exit(1);
}

static int do_get(IoCtx& io_ctx, const char *objname, const char *outfile, bool check_stdio)
{
  string oid(objname);
  bufferlist outdata;
  int ret = io_ctx.read(oid, outdata, 0, 0);
  if (ret < 0) {
    return ret;
  }

  if (check_stdio && strcmp(outfile, "-") == 0) {
    fwrite(outdata.c_str(), outdata.length(), 1, stdout);
  } else {
    outdata.write_file(outfile);
    generic_dout(0) << "wrote " << outdata.length() << " byte payload to " << outfile << dendl;
  }

  return 0;
}

static int do_copy(IoCtx& io_ctx, const char *objname, IoCtx& target_ctx, const char *target_obj)
{
  string oid(objname);
  bufferlist outdata;
  librados::ObjectReadOperation read_op;
  string start_after;

#define COPY_CHUNK_SIZE (4 * 1024 * 1024)
  read_op.read(0, COPY_CHUNK_SIZE, &outdata, NULL);

  map<std::string, bufferlist> attrset;
  read_op.getxattrs(&attrset, NULL);

  bufferlist omap_header;
  read_op.omap_get_header(&omap_header, NULL);

#define OMAP_CHUNK 1000
  map<string, bufferlist> omap;
  read_op.omap_get_vals(start_after, OMAP_CHUNK, &omap, NULL);

  bufferlist opbl;
  int ret = io_ctx.operate(oid, &read_op, &opbl);
  if (ret < 0) {
    return ret;
  }

  librados::ObjectWriteOperation write_op;
  string target_oid(target_obj);

  /* reset dest if exists */
  write_op.create(false);
  write_op.remove();

  write_op.write_full(outdata);
  write_op.omap_set_header(omap_header);

  map<std::string, bufferlist>::iterator iter;
  for (iter = attrset.begin(); iter != attrset.end(); ++iter) {
    write_op.setxattr(iter->first.c_str(), iter->second);
  }
  if (omap.size()) {
    write_op.omap_set(omap);
  }
  ret = target_ctx.operate(target_oid, &write_op);
  if (ret < 0) {
    return ret;
  }

  uint64_t off = 0;

  while (outdata.length() == COPY_CHUNK_SIZE) {
    off += outdata.length();
    outdata.clear();
    ret = io_ctx.read(oid, outdata, COPY_CHUNK_SIZE, off); 
    if (ret < 0)
      goto err;

    ret = target_ctx.write(target_oid, outdata, outdata.length(), off);
    if (ret < 0)
      goto err;
  }

  /* iterate through source omap and update target. This is not atomic */
  while (omap.size() == OMAP_CHUNK) {
    /* now start_after should point at the last entry */    
    map<string, bufferlist>::iterator iter = omap.end();
    --iter;
    start_after = iter->first;

    omap.clear();
    ret = io_ctx.omap_get_vals(oid, start_after, OMAP_CHUNK, &omap);
    if (ret < 0)
      goto err;

    if (!omap.size())
      break;

    ret = target_ctx.omap_set(target_oid, omap);
    if (ret < 0)
      goto err;
  }

  return 0;

err:
  target_ctx.remove(target_oid);
  return ret;
}

static int do_copy_pool(Rados& rados, const char *src_pool, const char *target_pool)
{
  IoCtx src_ctx, target_ctx;
  int ret = rados.ioctx_create(src_pool, src_ctx);
  if (ret < 0) {
    cerr << "cannot open source pool: " << src_pool << std::endl;
    return ret;
  }
  ret = rados.ioctx_create(target_pool, target_ctx);
  if (ret < 0) {
    cerr << "cannot open target pool: " << target_pool << std::endl;
    return ret;
  }
  librados::ObjectIterator i = src_ctx.objects_begin();
  librados::ObjectIterator i_end = src_ctx.objects_end();
  for (; i != i_end; ++i) {
    string oid = i->first;
    string locator = i->second;
    if (i->second.size())
      cout << src_pool << ":" << oid << "(@" << locator << ")" << " => "
           << target_pool << ":" << oid << "(@" << locator << ")" << std::endl;
    else
      cout << src_pool << ":" << oid << " => "
           << target_pool << ":" << oid << std::endl;


    target_ctx.locator_set_key(locator);
    ret = do_copy(src_ctx, oid.c_str(), target_ctx, oid.c_str());
    if (ret < 0) {
      char buf[64];
      cerr << "error copying object: " << strerror_r(errno, buf, sizeof(buf)) << std::endl;
      return ret;
    }
  }

  return 0;
}

static int do_put(IoCtx& io_ctx, const char *objname, const char *infile, int op_size, bool check_stdio)
{
  string oid(objname);
  bufferlist indata;
  bool stdio = false;
  if (check_stdio && strcmp(infile, "-") == 0)
    stdio = true;

  if (stdio) {
    char buf[256];
    while(!cin.eof()) {
      cin.getline(buf, 256);
      indata.append(buf);
      indata.append('\n');
    }
  } else {
    int ret, fd = open(infile, O_RDONLY);
    if (fd < 0) {
      char buf[80];
      cerr << "error reading input file " << infile << ": " << strerror_r(errno, buf, sizeof(buf)) << std::endl;
      return 1;
    }
    char *buf = new char[op_size];
    int count = op_size;
    uint64_t offset = 0;
    while (count == op_size) {
      count = read(fd, buf, op_size);
      if (count == 0) {
        if (!offset) {
          int ret = io_ctx.create(oid, true);
          if (ret < 0)
            cerr << "WARNING: could not create object: " << oid << std::endl;
        }
        continue;
      }
      indata.append(buf, count);
      if (offset == 0)
	ret = io_ctx.write_full(oid, indata);
      else
	ret = io_ctx.write(oid, indata, count, offset);
      indata.clear();

      if (ret < 0) {
        close(fd);
        return ret;
      }
      offset += count;
    }
    close(fd);
  }
  return 0;
}

class RadosWatchCtx : public librados::WatchCtx {
  string name;
public:
  RadosWatchCtx(const char *imgname) : name(imgname) {}
  virtual ~RadosWatchCtx() {}
  virtual void notify(uint8_t opcode, uint64_t ver, bufferlist& bl) {
    string s;
    try {
      bufferlist::iterator iter = bl.begin();
      ::decode(s, iter);
    } catch (buffer::error *err) {
      cout << "could not decode bufferlist, buffer length=" << bl.length() << std::endl;
    }
    cout << name << " got notification opcode=" << (int)opcode << " ver=" << ver << " msg='" << s << "'" << std::endl;
  }
};

static const char alphanum_table[]="ABCDEFGHIJKLMNOPQRSTUVWXYZabcdefghijklmnopqrstuvwxyz0123456789-_";

int gen_rand_alphanumeric(char *dest, int size) /* size should be the required string size + 1 */
{
  int ret = get_random_bytes(dest, size);
  if (ret < 0) {
    cerr << "cannot get random bytes: " << cpp_strerror(-ret) << std::endl;
    return -1;
  }

  int i;
  for (i=0; i<size - 1; i++) {
    int pos = (unsigned)dest[i];
    dest[i] = alphanum_table[pos & 63];
  }
  dest[i] = '\0';

  return 0;
}

struct obj_info {
  string name;
  size_t len;
};

uint64_t get_random(uint64_t min_val, uint64_t max_val)
{
  uint64_t r;
  get_random_bytes((char *)&r, sizeof(r));
  r = min_val + r % (max_val - min_val + 1);
  return r;
}

class LoadGen {
  size_t total_sent;
  size_t total_completed;

  IoCtx io_ctx;
  Rados *rados;

  map<int, obj_info> objs;

  utime_t start_time;

  bool going_down;

public:
  int read_percent;
  int num_objs;
  size_t min_obj_len;
  uint64_t max_obj_len;
  size_t min_op_len;
  size_t max_op_len;
  size_t max_ops;
  size_t max_backlog;
  size_t target_throughput;
  int run_length;

  enum {
    OP_READ,
    OP_WRITE,
  };

  struct LoadGenOp {
    int id;
    int type;
    string oid;
    size_t off;
    size_t len;
    bufferlist bl;
    LoadGen *lg;
    librados::AioCompletion *completion;

    LoadGenOp() {}
    LoadGenOp(LoadGen *_lg) : lg(_lg), completion(NULL) {}
  };

  int max_op;

  map<int, LoadGenOp *> pending_ops;

  void gen_op(LoadGenOp *op);
  uint64_t gen_next_op();
  void run_op(LoadGenOp *op);

  uint64_t cur_sent_rate() {
    return total_sent / time_passed();
  }

  uint64_t cur_completed_rate() {
    return total_completed / time_passed();
  }

  uint64_t total_expected() {
    return target_throughput * time_passed();
  }

  float time_passed() {
    utime_t now = ceph_clock_now(g_ceph_context);
    now -= start_time;
    uint64_t ns = now.nsec();
    float total = ns / 1000000000;
    total += now.sec();
    return total;
  }

  Mutex lock;
  Cond cond;

  LoadGen(Rados *_rados) : rados(_rados), going_down(false), lock("LoadGen") {
    read_percent = 80;
    min_obj_len = 1024;
    max_obj_len = 5ull * 1024ull * 1024ull * 1024ull;
    min_op_len = 1024;
    target_throughput = 5 * 1024 * 1024; // B/sec
    max_op_len = 2 * 1024 * 1024;
    max_backlog = target_throughput * 2;
    run_length = 60;

    total_sent = 0;
    total_completed = 0;
    num_objs = 200;
    max_op = 16;
  }
  int bootstrap(const char *pool);
  int run();
  void cleanup();

  void io_cb(completion_t c, LoadGenOp *op) {
    total_completed += op->len;

    Mutex::Locker l(lock);

    double rate = (double)cur_completed_rate() / (1024 * 1024);
    cout.precision(3);
    cout << "op " << op->id << " completed, throughput=" << rate  << "MB/sec" << std::endl;

    map<int, LoadGenOp *>::iterator iter = pending_ops.find(op->id);
    if (iter != pending_ops.end())
      pending_ops.erase(iter);

    if (!going_down)
      op->completion->release();

    delete op;

    cond.Signal();
  }
};

static void _load_gen_cb(completion_t c, void *param)
{
  LoadGen::LoadGenOp *op = (LoadGen::LoadGenOp *)param;
  op->lg->io_cb(c, op);
}

int LoadGen::bootstrap(const char *pool)
{
  char buf[128];
  int i;

  if (!pool) {
    cerr << "ERROR: pool name was not specified" << std::endl;
    return -EINVAL;
  }

  int ret = rados->ioctx_create(pool, io_ctx);
  if (ret < 0) {
    cerr << "error opening pool " << pool << ": " << strerror_r(-ret, buf, sizeof(buf)) << std::endl;
    return ret;
  }

  int buf_len = 1;
  bufferptr p = buffer::create(buf_len);
  bufferlist bl;
  memset(p.c_str(), 0, buf_len);
  bl.push_back(p);

  list<librados::AioCompletion *> completions;
  for (i = 0; i < num_objs; i++) {
    obj_info info;
    gen_rand_alphanumeric(buf, 16);
    info.name = "obj-";
    info.name.append(buf);
    info.len = get_random(min_obj_len, max_obj_len);

    // throttle...
    while (completions.size() > max_ops) {
      AioCompletion *c = completions.front();
      c->wait_for_complete();
      ret = c->get_return_value();
      c->release();
      completions.pop_front();
      if (ret < 0) {
	cerr << "aio_write failed" << std::endl;
	return ret;
      }
    }

    librados::AioCompletion *c = rados->aio_create_completion(NULL, NULL, NULL);
    completions.push_back(c);
    // generate object
    ret = io_ctx.aio_write(info.name, c, bl, buf_len, info.len - buf_len);
    if (ret < 0) {
      cerr << "couldn't write obj: " << info.name << " ret=" << ret << std::endl;
      return ret;
    }
    objs[i] = info;
  }

  list<librados::AioCompletion *>::iterator iter;
  for (iter = completions.begin(); iter != completions.end(); ++iter) {
    AioCompletion *c = *iter;
    c->wait_for_complete();
    ret = c->get_return_value();
    c->release();
    if (ret < 0) { // yes, we leak.
      cerr << "aio_write failed" << std::endl;
      return ret;
    }
  }
  return 0;
}

void LoadGen::run_op(LoadGenOp *op)
{
  op->completion = rados->aio_create_completion(op, _load_gen_cb, NULL);

  switch (op->type) {
  case OP_READ:
    io_ctx.aio_read(op->oid, op->completion, &op->bl, op->len, op->off);
    break;
  case OP_WRITE:
    bufferptr p = buffer::create(op->len);
    memset(p.c_str(), 0, op->len);
    op->bl.push_back(p);
    
    io_ctx.aio_write(op->oid, op->completion, op->bl, op->len, op->off);
    break;
  }

  total_sent += op->len;
}

void LoadGen::gen_op(LoadGenOp *op)
{
  int i = get_random(0, objs.size() - 1);
  obj_info& info = objs[i];
  op->oid = info.name;

  size_t len = get_random(min_op_len, max_op_len);
  if (len > info.len)
    len = info.len;
  size_t off = get_random(0, info.len);

  if (off + len > info.len)
    off = info.len - len;

  op->off = off;
  op->len = len;

  i = get_random(1, 100);
  if (i > read_percent)
    op->type = OP_WRITE;
  else
    op->type = OP_READ;

  cout << (op->type == OP_READ ? "READ" : "WRITE") << " : oid=" << op->oid << " off=" << op->off << " len=" << op->len << std::endl;
}

uint64_t LoadGen::gen_next_op()
{
  lock.Lock();

  LoadGenOp *op = new LoadGenOp(this);
  gen_op(op);
  op->id = max_op++;
  pending_ops[op->id] = op;

  lock.Unlock();

  run_op(op);

  return op->len;
}

int LoadGen::run()
{
  start_time = ceph_clock_now(g_ceph_context);
  utime_t end_time = start_time;
  end_time += run_length;
  utime_t stamp_time = start_time;
  uint32_t total_sec = 0;

  while (1) {
    lock.Lock();
    utime_t one_second(1, 0);
    cond.WaitInterval(g_ceph_context, lock, one_second);
    lock.Unlock();
    utime_t now = ceph_clock_now(g_ceph_context);

    if (now > end_time)
      break;

    uint64_t expected = total_expected();  
    lock.Lock();
    uint64_t sent = total_sent;
    uint64_t completed = total_completed;
    lock.Unlock();

    if (now - stamp_time >= utime_t(1, 0)) {
      double rate = (double)cur_completed_rate() / (1024 * 1024);
      ++total_sec;
      cout.precision(3);
      cout << setw(5) << total_sec << ": throughput=" << rate  << "MB/sec" << " pending data=" << sent - completed << std::endl;
      stamp_time = now; 
    }

    while (sent < expected &&
           sent - completed < max_backlog &&
	   pending_ops.size() < max_ops) {
      sent += gen_next_op();
    }
  }

  // get a reference to all pending requests
  vector<librados::AioCompletion *> completions;
  lock.Lock();
  going_down = true;
  map<int, LoadGenOp *>::iterator iter;
  for (iter = pending_ops.begin(); iter != pending_ops.end(); ++iter) {
    LoadGenOp *op = iter->second;
    completions.push_back(op->completion);
  }
  lock.Unlock();

  cout << "waiting for all operations to complete" << std::endl;

  // now wait on all the pending requests
  vector<librados::AioCompletion *>::iterator citer;
  for (citer = completions.begin(); citer != completions.end(); citer++) {
    librados::AioCompletion *c = *citer;
    c->wait_for_complete();
    c->release();
  }

  return 0;
}

void LoadGen::cleanup()
{
  cout << "cleaning up objects" << std::endl;
  map<int, obj_info>::iterator iter;
  for (iter = objs.begin(); iter != objs.end(); ++iter) {
    obj_info& info = iter->second;
    int ret = io_ctx.remove(info.name);
    if (ret < 0)
      cerr << "couldn't remove obj: " << info.name << " ret=" << ret << std::endl;
  }
}


class RadosBencher : public ObjBencher {
  librados::AioCompletion **completions;
  librados::Rados& rados;
  librados::IoCtx& io_ctx;
protected:
  int completions_init(int concurrentios) {
    completions = new librados::AioCompletion *[concurrentios];
    return 0;
  }
  void completions_done() {
    delete[] completions;
    completions = NULL;
  }
  int create_completion(int slot, void (*cb)(void *, void*), void *arg) {
    completions[slot] = rados.aio_create_completion((void *) arg, 0, cb);

    if (!completions[slot])
      return -EINVAL;

    return 0;
  }
  void release_completion(int slot) {
    completions[slot]->release();
    completions[slot] = 0;
  }

  int aio_read(const std::string& oid, int slot, bufferlist *pbl, size_t len) {
    return io_ctx.aio_read(oid, completions[slot], pbl, len, 0);
  }

  int aio_write(const std::string& oid, int slot, bufferlist& bl, size_t len) {
    return io_ctx.aio_write(oid, completions[slot], bl, len, 0);
  }

  int sync_read(const std::string& oid, bufferlist& bl, size_t len) {
    return io_ctx.read(oid, bl, len, 0);
  }
  int sync_write(const std::string& oid, bufferlist& bl, size_t len) {
    return io_ctx.write(oid, bl, len, 0);
  }

  bool completion_is_done(int slot) {
    return completions[slot]->is_safe();
  }

  int completion_wait(int slot) {
    return completions[slot]->wait_for_safe();
  }
  int completion_ret(int slot) {
    return completions[slot]->get_return_value();
  }

public:
  RadosBencher(librados::Rados& _r, librados::IoCtx& _i) : completions(NULL), rados(_r), io_ctx(_i) {}
  ~RadosBencher() { }
};

/**********************************************

**********************************************/
static int rados_tool_common(const std::map < std::string, std::string > &opts,
                             std::vector<const char*> &nargs)
{
  int ret;
  bool create_pool = false;
  const char *pool_name = NULL;
  const char *target_pool_name = NULL;
  string oloc, target_oloc;
  int concurrent_ios = 16;
  int op_size = 1 << 22;
  const char *snapname = NULL;
  snap_t snapid = CEPH_NOSNAP;
  std::map<std::string, std::string>::const_iterator i;
  std::string category;

  uint64_t min_obj_len = 0;
  uint64_t max_obj_len = 0;
  uint64_t min_op_len = 0;
  uint64_t max_op_len = 0;
  uint64_t max_ops = 0;
  uint64_t max_backlog = 0;
  uint64_t target_throughput = 0;
  int64_t read_percent = -1;
  uint64_t num_objs = 0;
  int run_length = 0;

  bool show_time = false;

  Formatter *formatter = NULL;
  bool pretty_format = false;

  i = opts.find("create");
  if (i != opts.end()) {
    create_pool = true;
  }
  i = opts.find("pool");
  if (i != opts.end()) {
    pool_name = i->second.c_str();
  }
  i = opts.find("target_pool");
  if (i != opts.end()) {
    target_pool_name = i->second.c_str();
  }
  i = opts.find("object_locator");
  if (i != opts.end()) {
    oloc = i->second;
  }
  i = opts.find("target_locator");
  if (i != opts.end()) {
    target_oloc = i->second;
  }
  i = opts.find("category");
  if (i != opts.end()) {
    category = i->second;
  }
  i = opts.find("concurrent-ios");
  if (i != opts.end()) {
    concurrent_ios = strtol(i->second.c_str(), NULL, 10);
  }
  i = opts.find("block-size");
  if (i != opts.end()) {
    op_size = strtol(i->second.c_str(), NULL, 10);
  }
  i = opts.find("snap");
  if (i != opts.end()) {
    snapname = i->second.c_str();
  }
  i = opts.find("snapid");
  if (i != opts.end()) {
    snapid = strtoll(i->second.c_str(), NULL, 10);
  }
  i = opts.find("min-object-size");
  if (i != opts.end()) {
    min_obj_len = strtoll(i->second.c_str(), NULL, 10);
  }
  i = opts.find("max-object-size");
  if (i != opts.end()) {
    max_obj_len = strtoll(i->second.c_str(), NULL, 10);
  }
  i = opts.find("min-op-len");
  if (i != opts.end()) {
    min_op_len = strtoll(i->second.c_str(), NULL, 10);
  }
  i = opts.find("max-op-len");
  if (i != opts.end()) {
    max_op_len = strtoll(i->second.c_str(), NULL, 10);
  }
  i = opts.find("max-ops");
  if (i != opts.end()) {
    max_ops = strtoll(i->second.c_str(), NULL, 10);
  }
  i = opts.find("max-backlog");
  if (i != opts.end()) {
    max_backlog = strtoll(i->second.c_str(), NULL, 10);
  }
  i = opts.find("target-throughput");
  if (i != opts.end()) {
    target_throughput = strtoll(i->second.c_str(), NULL, 10);
  }
  i = opts.find("read-percent");
  if (i != opts.end()) {
    read_percent = strtoll(i->second.c_str(), NULL, 10);
  }
  i = opts.find("num-objects");
  if (i != opts.end()) {
    num_objs = strtoll(i->second.c_str(), NULL, 10);
  }
  i = opts.find("run-length");
  if (i != opts.end()) {
    run_length = strtol(i->second.c_str(), NULL, 10);
  }
  i = opts.find("show-time");
  if (i != opts.end()) {
    show_time = true;
  }
  i = opts.find("pretty-format");
  if (i != opts.end()) {
    pretty_format = true;
  }
  i = opts.find("format");
  if (i != opts.end()) {
    const char *format = i->second.c_str();
    if (strcmp(format, "xml") == 0)
      formatter = new XMLFormatter(pretty_format);
    else if (strcmp(format, "json") == 0)
      formatter = new JSONFormatter(pretty_format);
    else {
      cerr << "unrecognized format: " << format << std::endl;
      return -EINVAL;
    }
  }


  // open rados
  Rados rados;
  ret = rados.init_with_context(g_ceph_context);
  if (ret) {
     cerr << "couldn't initialize rados! error " << ret << std::endl;
     return ret;
  }

  ret = rados.connect();
  if (ret) {
     cerr << "couldn't connect to cluster! error " << ret << std::endl;
     return ret;
  }
  char buf[80];

  if (create_pool && !pool_name) {
    cerr << "--create-pool requested but pool_name was not specified!" << std::endl;
    usage_exit();
  }

  if (create_pool) {
    ret = rados.pool_create(pool_name, 0, 0);
    if (ret < 0) {
      cerr << "error creating pool " << pool_name << ": "
	   << strerror_r(-ret, buf, sizeof(buf)) << std::endl;
      return 1;
    }
  }

  // open io context.
  IoCtx io_ctx;
  if (pool_name) {
    ret = rados.ioctx_create(pool_name, io_ctx);
    if (ret < 0) {
      cerr << "error opening pool " << pool_name << ": "
	   << strerror_r(-ret, buf, sizeof(buf)) << std::endl;
      return 1;
    }
  }

  // snapname?
  if (snapname) {
    ret = io_ctx.snap_lookup(snapname, &snapid);
    if (ret < 0) {
      cerr << "error looking up snap '" << snapname << "': " << strerror_r(-ret, buf, sizeof(buf)) << std::endl;
      return 1;
    }
  }
  if (oloc.size()) {
    io_ctx.locator_set_key(oloc);
  }
  if (snapid != CEPH_NOSNAP) {
    string name;
    ret = io_ctx.snap_get_name(snapid, &name);
    if (ret < 0) {
      cerr << "snapid " << snapid << " doesn't exist in pool "
	   << io_ctx.get_pool_name() << std::endl;
      return 1;
    }
    io_ctx.snap_set_read(snapid);
    cout << "selected snap " << snapid << " '" << snapname << "'" << std::endl;
  }

  assert(!nargs.empty());

  // list pools?
  if (strcmp(nargs[0], "lspools") == 0) {
    list<string> vec;
    rados.pool_list(vec);
    for (list<string>::iterator i = vec.begin(); i != vec.end(); ++i)
      cout << *i << std::endl;
  }
  else if (strcmp(nargs[0], "df") == 0) {
    // pools
    list<string> vec;

    if (!pool_name)
      rados.pool_list(vec);
    else
      vec.push_back(pool_name);

    map<string, map<string, pool_stat_t> > stats;
    rados.get_pool_stats(vec, category, stats);

    if (!formatter) {
      printf("%-15s %-15s"
	     "%12s %12s %12s %12s "
	     "%12s %12s %12s %12s %12s\n",
	     "pool name",
	     "category",
	     "KB", "objects", "clones", "degraded",
	     "unfound", "rd", "rd KB", "wr", "wr KB");
    } else {
      formatter->open_object_section("stats");
      formatter->open_array_section("pools");
    }
    for (map<string, librados::stats_map>::iterator c = stats.begin(); c != stats.end(); ++c) {
      const char *pool_name = c->first.c_str();
      stats_map& m = c->second;
      if (formatter) {
        formatter->open_object_section("pool");
        int64_t pool_id = rados.pool_lookup(pool_name);
        formatter->dump_string("name", pool_name);
        if (pool_id >= 0)
          formatter->dump_format("id", "%lld", pool_id);
        else
          cerr << "ERROR: lookup_pg_pool_name for name=" << pool_name << " returned " << pool_id << std::endl;
        formatter->open_array_section("categories");
      }
      for (stats_map::iterator i = m.begin(); i != m.end(); ++i) {
        const char *category = (i->first.size() ? i->first.c_str() : "");
        pool_stat_t& s = i->second;
        if (!formatter) {
          if (!*category)
            category = "-";
          printf("%-15s "
                 "%-15s "
	         "%12lld %12lld %12lld %12lld"
	         "%12lld %12lld %12lld %12lld %12lld\n",
	         pool_name,
                 category,
	         (long long)s.num_kb,
	         (long long)s.num_objects,
	         (long long)s.num_object_clones,
	         (long long)s.num_objects_degraded,
	         (long long)s.num_objects_unfound,
	         (long long)s.num_rd, (long long)s.num_rd_kb,
	         (long long)s.num_wr, (long long)s.num_wr_kb);
        } else {
          formatter->open_object_section("category");
          if (category)
            formatter->dump_string("name", category);
          formatter->dump_format("size_bytes", "%lld", s.num_bytes);
          formatter->dump_format("size_kb", "%lld", s.num_kb);
          formatter->dump_format("num_objects", "%lld", s.num_objects);
          formatter->dump_format("num_object_clones", "%lld", s.num_object_clones);
          formatter->dump_format("num_object_copies", "%lld", s.num_object_copies);
          formatter->dump_format("num_objects_missing_on_primary", "%lld", s.num_objects_missing_on_primary);
          formatter->dump_format("num_objects_unfound", "%lld", s.num_objects_unfound);
          formatter->dump_format("num_objects_degraded", "%lld", s.num_objects_degraded);
          formatter->dump_format("read_bytes", "%lld", s.num_rd);
          formatter->dump_format("read_kb", "%lld", s.num_rd_kb);
          formatter->dump_format("write_bytes", "%lld", s.num_wr);
          formatter->dump_format("write_kb", "%lld", s.num_wr_kb);
          formatter->flush(cout);
        }
        if (formatter) {
          formatter->close_section();
        }
      }
      if (formatter) {
        formatter->close_section();
        formatter->close_section();
        formatter->flush(cout);
      }
    }

    // total
    cluster_stat_t tstats;
    rados.cluster_stat(tstats);
    if (!formatter) {
      printf("  total used    %12lld %12lld\n", (long long unsigned)tstats.kb_used,
	     (long long unsigned)tstats.num_objects);
      printf("  total avail   %12lld\n", (long long unsigned)tstats.kb_avail);
      printf("  total space   %12lld\n", (long long unsigned)tstats.kb);
    } else {
      formatter->close_section();
      formatter->dump_format("total_objects", "%lld", (long long unsigned)tstats.num_objects);
      formatter->dump_format("total_used", "%lld", (long long unsigned)tstats.kb_used);
      formatter->dump_format("total_avail", "%lld", (long long unsigned)tstats.kb_avail);
      formatter->dump_format("total_space", "%lld", (long long unsigned)tstats.kb);
      formatter->close_section();
      formatter->flush(cout);
    }
  }

  else if (strcmp(nargs[0], "ls") == 0) {
    if (!pool_name) {
      cerr << "pool name was not specified" << std::endl;
      return 1;
    }

    bool stdout = (nargs.size() < 2) || (strcmp(nargs[1], "-") == 0);
    ostream *outstream;
    if(stdout)
      outstream = &cout;
    else
      outstream = new ofstream(nargs[1]);

    {
      try {
	librados::ObjectIterator i = io_ctx.objects_begin();
	librados::ObjectIterator i_end = io_ctx.objects_end();
	for (; i != i_end; ++i) {
	  if (i->second.size())
	    *outstream << i->first << "\t" << i->second << std::endl;
	  else
	    *outstream << i->first << std::endl;
	}
      }
      catch (const std::runtime_error& e) {
	cerr << e.what() << std::endl;
	return 1;
      }
    }
    if (!stdout)
      delete outstream;
  }
  else if (strcmp(nargs[0], "chown") == 0) {
    if (!pool_name || nargs.size() < 2)
      usage_exit();

    uint64_t new_auid = strtol(nargs[1], 0, 10);
    ret = io_ctx.set_auid(new_auid);
    if (ret < 0) {
      cerr << "error changing auid on pool " << io_ctx.get_pool_name() << ':'
	   << strerror_r(-ret, buf, sizeof(buf)) << std::endl;
    } else cerr << "changed auid on pool " << io_ctx.get_pool_name()
		<< " to " << new_auid << std::endl;
  }
  else if (strcmp(nargs[0], "mapext") == 0) {
    if (!pool_name || nargs.size() < 2)
      usage_exit();
    string oid(nargs[1]);
    std::map<uint64_t,uint64_t> m;
    ret = io_ctx.mapext(oid, 0, -1, m);
    if (ret < 0) {
      cerr << "mapext error on " << pool_name << "/" << oid << ": " << cpp_strerror(ret) << std::endl;
      return 1;
    }
    std::map<uint64_t,uint64_t>::iterator iter;
    for (iter = m.begin(); iter != m.end(); ++iter) {
      cout << hex << iter->first << "\t" << iter->second << dec << std::endl;
    }
  }
  else if (strcmp(nargs[0], "stat") == 0) {
    if (!pool_name || nargs.size() < 2)
      usage_exit();
    string oid(nargs[1]);
    uint64_t size;
    time_t mtime;
    ret = io_ctx.stat(oid, &size, &mtime);
    if (ret < 0) {
      cerr << " error stat-ing " << pool_name << "/" << oid << ": "
           << strerror_r(-ret, buf, sizeof(buf)) << std::endl;
      return 1;
    } else {
      cout << pool_name << "/" << oid
           << " mtime " << mtime << ", size " << size << std::endl;
    }
  }
  else if (strcmp(nargs[0], "get") == 0) {
    if (!pool_name || nargs.size() < 3)
      usage_exit();
    ret = do_get(io_ctx, nargs[1], nargs[2], true);
    if (ret < 0) {
      cerr << "error getting " << pool_name << "/" << nargs[1] << ": " << strerror_r(-ret, buf, sizeof(buf)) << std::endl;
      return 1;
    }
  }
  else if (strcmp(nargs[0], "put") == 0) {
    if (!pool_name || nargs.size() < 3)
      usage_exit();
    ret = do_put(io_ctx, nargs[1], nargs[2], op_size, true);
    if (ret < 0) {
      cerr << "error putting " << pool_name << "/" << nargs[1] << ": " << strerror_r(-ret, buf, sizeof(buf)) << std::endl;
      return 1;
    }
  }
  else if (strcmp(nargs[0], "setxattr") == 0) {
    if (!pool_name || nargs.size() < 4)
      usage_exit();

    string oid(nargs[1]);
    string attr_name(nargs[2]);
    string attr_val(nargs[3]);

    bufferlist bl;
    bl.append(attr_val.c_str(), attr_val.length());

    ret = io_ctx.setxattr(oid, attr_name.c_str(), bl);
    if (ret < 0) {
      cerr << "error setting xattr " << pool_name << "/" << oid << "/" << attr_name << ": " << strerror_r(-ret, buf, sizeof(buf)) << std::endl;
      return 1;
    }
    else
      ret = 0;
  }
  else if (strcmp(nargs[0], "getxattr") == 0) {
    if (!pool_name || nargs.size() < 3)
      usage_exit();

    string oid(nargs[1]);
    string attr_name(nargs[2]);

    bufferlist bl;
    ret = io_ctx.getxattr(oid, attr_name.c_str(), bl);
    if (ret < 0) {
      cerr << "error getting xattr " << pool_name << "/" << oid << "/" << attr_name << ": " << strerror_r(-ret, buf, sizeof(buf)) << std::endl;
      return 1;
    }
    else
      ret = 0;
    string s(bl.c_str(), bl.length());
    cout << s << std::endl;
  } else if (strcmp(nargs[0], "rmxattr") == 0) {
    if (!pool_name || nargs.size() < 3)
      usage_exit();

    string oid(nargs[1]);
    string attr_name(nargs[2]);

    ret = io_ctx.rmxattr(oid, attr_name.c_str());
    if (ret < 0) {
      cerr << "error removing xattr " << pool_name << "/" << oid << "/" << attr_name << ": " << strerror_r(-ret, buf, sizeof(buf)) << std::endl;
      return 1;
    }
  } else if (strcmp(nargs[0], "listxattr") == 0) {
    if (!pool_name || nargs.size() < 2)
      usage_exit();

    string oid(nargs[1]);
    map<std::string, bufferlist> attrset;
    bufferlist bl;
    ret = io_ctx.getxattrs(oid, attrset);
    if (ret < 0) {
      cerr << "error getting xattr set " << pool_name << "/" << oid << ": " << strerror_r(-ret, buf, sizeof(buf)) << std::endl;
      return 1;
    }

    for (map<std::string, bufferlist>::iterator iter = attrset.begin();
         iter != attrset.end(); ++iter) {
      cout << iter->first << std::endl;
    }
  } else if (strcmp(nargs[0], "getomapheader") == 0) {
    if (!pool_name || nargs.size() < 2)
      usage_exit();

    string oid(nargs[1]);

    bufferlist header;
    ret = io_ctx.omap_get_header(oid, &header);
    if (ret < 0) {
      cerr << "error getting omap header " << pool_name << "/" << oid
	   << ": " << cpp_strerror(ret) << std::endl;
      return 1;
    } else {
      cout << "header (" << header.length() << " bytes) :\n";
      header.hexdump(cout);
      cout << std::endl;
      ret = 0;
    }
  } else if (strcmp(nargs[0], "setomapheader") == 0) {
    if (!pool_name || nargs.size() < 3)
      usage_exit();

    string oid(nargs[1]);
    string val(nargs[2]);

    bufferlist bl;
    bl.append(val);

    ret = io_ctx.omap_set_header(oid, bl);
    if (ret < 0) {
      cerr << "error setting omap value " << pool_name << "/" << oid
	   << ": " << cpp_strerror(ret) << std::endl;
      return 1;
    } else {
      ret = 0;
    }
  } else if (strcmp(nargs[0], "setomapval") == 0) {
    if (!pool_name || nargs.size() < 4)
      usage_exit();

    string oid(nargs[1]);
    string key(nargs[2]);
    string val(nargs[3]);

    map<string, bufferlist> values;
    bufferlist bl;
    bl.append(val);
    values[key] = bl;

    ret = io_ctx.omap_set(oid, values);
    if (ret < 0) {
      cerr << "error setting omap value " << pool_name << "/" << oid << "/"
	   << key << ": " << cpp_strerror(ret) << std::endl;
      return 1;
    } else {
      ret = 0;
    }
  } else if (strcmp(nargs[0], "getomapval") == 0) {
    if (!pool_name || nargs.size() < 3)
      usage_exit();

    string oid(nargs[1]);
    string key(nargs[2]);

    map<string, bufferlist> values;
    ret = io_ctx.omap_get_vals(oid, key, 1, &values);
    if (ret < 0) {
      cerr << "error getting omap value " << pool_name << "/" << oid << "/"
	   << key << ": " << cpp_strerror(ret) << std::endl;
      return 1;
    } else {
      ret = 0;
    }

    if (values.size() && values.begin()->first == key) {
      cout << " (length " << values.begin()->second.length() << ") : ";
      values.begin()->second.hexdump(cout);
      cout << std::endl;
    } else {
      cout << "No such key: " << pool_name << "/" << oid << "/" << key
	   << std::endl;
      return 1;
    }
  } else if (strcmp(nargs[0], "rmomapkey") == 0) {
    if (!pool_name || nargs.size() < 3)
      usage_exit();

    string oid(nargs[1]);
    string key(nargs[2]);
    set<string> keys;
    keys.insert(key);

    ret = io_ctx.omap_rm_keys(oid, keys);
    if (ret < 0) {
      cerr << "error removing omap key " << pool_name << "/" << oid << "/"
	   << key << ": " << cpp_strerror(ret) << std::endl;
      return 1;
    } else {
      ret = 0;
    }
  } else if (strcmp(nargs[0], "listomapvals") == 0) {
    if (!pool_name || nargs.size() < 2)
      usage_exit();

    string oid(nargs[1]);
    string last_read = "";
    int MAX_READ = 512;
    do {
      map<string, bufferlist> values;
      ret = io_ctx.omap_get_vals(oid, last_read, MAX_READ, &values);
      if (ret < 0) {
	cerr << "error getting omap keys " << pool_name << "/" << oid << ": "
	     << cpp_strerror(ret) << std::endl;
	return 1;
      }
      for (map<string, bufferlist>::const_iterator it = values.begin();
	   it != values.end(); ++it) {
	cout << it->first << " (" << it->second.length() << " bytes) :\n";
	it->second.hexdump(cout);
	cout << std::endl;
      }
    } while (ret == MAX_READ);
    ret = 0;
  }
  else if (strcmp(nargs[0], "cp") == 0) {
    if (!pool_name)
      usage_exit();

    if (nargs.size() < 2 || nargs.size() > 3)
      usage_exit();

    const char *target = target_pool_name;
    if (!target)
      target = pool_name;

    const char *target_obj;
    if (nargs.size() < 3) {
      if (strcmp(target, pool_name) == 0) {
        cerr << "cannot copy object into itself" << std::endl;
        return 1;
      }
      target_obj = nargs[1];
    } else {
      target_obj = nargs[2];
    }

    // open io context.
    IoCtx target_ctx;
    ret = rados.ioctx_create(target, target_ctx);
    if (ret < 0) {
      cerr << "error opening target pool " << target << ": "
           << strerror_r(-ret, buf, sizeof(buf)) << std::endl;
      return 1;
    }
    if (target_oloc.size()) {
      target_ctx.locator_set_key(target_oloc);
    }

    ret = do_copy(io_ctx, nargs[1], target_ctx, target_obj);
    if (ret < 0) {
      cerr << "error copying " << pool_name << "/" << nargs[1] << " => " << target << "/" << target_obj << ": " << strerror_r(-ret, buf, sizeof(buf)) << std::endl;
      return 1;
    }
  }
  else if (strcmp(nargs[0], "rm") == 0) {
    if (!pool_name || nargs.size() < 2)
      usage_exit();
    string oid(nargs[1]);
    ret = io_ctx.remove(oid);
    if (ret < 0) {
      cerr << "error removing " << pool_name << "/" << oid << ": " << strerror_r(-ret, buf, sizeof(buf)) << std::endl;
      return 1;
    }
  }
  else if (strcmp(nargs[0], "create") == 0) {
    if (!pool_name || nargs.size() < 2)
      usage_exit();
    string oid(nargs[1]);
    if (nargs.size() > 2) {
      string category(nargs[2]);
      ret = io_ctx.create(oid, true, category);
    } else {
      ret = io_ctx.create(oid, true);
    }
    if (ret < 0) {
      cerr << "error creating " << pool_name << "/" << oid << ": " << strerror_r(-ret, buf, sizeof(buf)) << std::endl;
      return 1;
    }
  }

  else if (strcmp(nargs[0], "tmap") == 0) {
    if (nargs.size() < 3)
      usage_exit();
    if (strcmp(nargs[1], "dump") == 0) {
      bufferlist outdata;
      string oid(nargs[2]);
      ret = io_ctx.read(oid, outdata, 0, 0);
      if (ret < 0) {
	cerr << "error reading " << pool_name << "/" << oid << ": " << strerror_r(-ret, buf, sizeof(buf)) << std::endl;
	return 1;
      }
      bufferlist::iterator p = outdata.begin();
      bufferlist header;
      map<string, bufferlist> kv;
      ::decode(header, p);
      ::decode(kv, p);
      cout << "header (" << header.length() << " bytes):\n";
      header.hexdump(cout);
      cout << "\n";
      cout << kv.size() << " keys\n";
      for (map<string,bufferlist>::iterator q = kv.begin(); q != kv.end(); q++) {
	cout << "key '" << q->first << "' (" << q->second.length() << " bytes):\n";
	q->second.hexdump(cout);
	cout << "\n";
      }
    }
    else if (strcmp(nargs[1], "set") == 0 ||
	     strcmp(nargs[1], "create") == 0) {
      if (nargs.size() < 5)
	usage_exit();
      string oid(nargs[2]);
      string k(nargs[3]);
      string v(nargs[4]);
      bufferlist bl;
      char c = (strcmp(nargs[1], "set") == 0) ? CEPH_OSD_TMAP_SET : CEPH_OSD_TMAP_CREATE;
      ::encode(c, bl);
      ::encode(k, bl);
      ::encode(v, bl);
      ret = io_ctx.tmap_update(oid, bl);
    }
  }

  else if (strcmp(nargs[0], "mkpool") == 0) {
    int auid = 0;
    __u8 crush_rule = 0;
    if (nargs.size() < 2)
      usage_exit();
    if (nargs.size() > 2) {
      auid = strtol(nargs[2], 0, 10);
      cerr << "setting auid:" << auid << std::endl;
      if (nargs.size() > 3) {
	crush_rule = (__u8)strtol(nargs[3], 0, 10);
	cerr << "using crush rule " << (int)crush_rule << std::endl;
      }
    }
    ret = rados.pool_create(nargs[1], auid, crush_rule);
    if (ret < 0) {
      cerr << "error creating pool " << nargs[1] << ": "
	   << strerror_r(-ret, buf, sizeof(buf)) << std::endl;
      return 1;
    }
    cout << "successfully created pool " << nargs[1] << std::endl;
  }
  else if (strcmp(nargs[0], "cppool") == 0) {
    if (nargs.size() != 3)
      usage_exit();
    const char *src_pool = nargs[1];
    const char *target_pool = nargs[2];

    if (strcmp(src_pool, target_pool) == 0) {
      cerr << "cannot copy pool into itself" << std::endl;
      return 1;
    }

    ret = do_copy_pool(rados, src_pool, target_pool);
    if (ret < 0) {
      cerr << "error copying pool " << src_pool << " => " << target_pool << ": "
	   << strerror_r(-ret, buf, sizeof(buf)) << std::endl;
      return 1;
    }
    cout << "successfully copied pool " << nargs[1] << std::endl;
  }
  else if (strcmp(nargs[0], "rmpool") == 0) {
    if (nargs.size() < 2)
      usage_exit();
    ret = rados.pool_delete(nargs[1]);
    if (ret >= 0) {
      cout << "successfully deleted pool " << nargs[1] << std::endl;
    } else { //error
      cerr << "pool " << nargs[1] << " does not exist" << std::endl;
    }
  }
  else if (strcmp(nargs[0], "lssnap") == 0) {
    if (!pool_name || nargs.size() != 1)
      usage_exit();

    vector<snap_t> snaps;
    io_ctx.snap_list(&snaps);
    for (vector<snap_t>::iterator i = snaps.begin();
	 i != snaps.end();
	 i++) {
      string s;
      time_t t;
      if (io_ctx.snap_get_name(*i, &s) < 0)
	continue;
      if (io_ctx.snap_get_stamp(*i, &t) < 0)
	continue;
      struct tm bdt;
      localtime_r(&t, &bdt);
      cout << *i << "\t" << s << "\t";

      cout.setf(std::ios::right);
      cout.fill('0');
      cout << std::setw(4) << (bdt.tm_year+1900)
	   << '.' << std::setw(2) << (bdt.tm_mon+1)
	   << '.' << std::setw(2) << bdt.tm_mday
	   << ' '
	   << std::setw(2) << bdt.tm_hour
	   << ':' << std::setw(2) << bdt.tm_min
	   << ':' << std::setw(2) << bdt.tm_sec
	   << std::endl;
      cout.unsetf(std::ios::right);
    }
    cout << snaps.size() << " snaps" << std::endl;
  }

  else if (strcmp(nargs[0], "mksnap") == 0) {
    if (!pool_name || nargs.size() < 2)
      usage_exit();

    ret = io_ctx.snap_create(nargs[1]);
    if (ret < 0) {
      cerr << "error creating pool " << pool_name << " snapshot " << nargs[1]
	   << ": " << strerror_r(-ret, buf, sizeof(buf)) << std::endl;
      return 1;
    }
    cout << "created pool " << pool_name << " snap " << nargs[1] << std::endl;
  }

  else if (strcmp(nargs[0], "rmsnap") == 0) {
    if (!pool_name || nargs.size() < 2)
      usage_exit();

    ret = io_ctx.snap_remove(nargs[1]);
    if (ret < 0) {
      cerr << "error removing pool " << pool_name << " snapshot " << nargs[1]
	   << ": " << strerror_r(-ret, buf, sizeof(buf)) << std::endl;
      return 1;
    }
    cout << "removed pool " << pool_name << " snap " << nargs[1] << std::endl;
  }

  else if (strcmp(nargs[0], "rollback") == 0) {
    if (!pool_name || nargs.size() < 3)
      usage_exit();

    ret = io_ctx.rollback(nargs[1], nargs[2]);
    if (ret < 0) {
      cerr << "error rolling back pool " << pool_name << " to snapshot " << nargs[1]
	   << strerror_r(-ret, buf, sizeof(buf)) << std::endl;
      return 1;
    }
    cout << "rolled back pool " << pool_name
	 << " to snapshot " << nargs[2] << std::endl;
  }
  else if (strcmp(nargs[0], "bench") == 0) {
    if (!pool_name || nargs.size() < 3)
      usage_exit();
    int seconds = atoi(nargs[1]);
    int operation = 0;
    if (strcmp(nargs[2], "write") == 0)
      operation = OP_WRITE;
    else if (strcmp(nargs[2], "seq") == 0)
      operation = OP_SEQ_READ;
    else if (strcmp(nargs[2], "rand") == 0)
      operation = OP_RAND_READ;
    else
      usage_exit();
    RadosBencher bencher(rados, io_ctx);
    bencher.set_show_time(show_time);
    ret = bencher.aio_bench(operation, seconds, concurrent_ios, op_size);
    if (ret != 0)
      cerr << "error during benchmark: " << ret << std::endl;
  }
  else if (strcmp(nargs[0], "watch") == 0) {
    if (!pool_name || nargs.size() < 2)
      usage_exit();
    string oid(nargs[1]);
    RadosWatchCtx ctx(oid.c_str());
    uint64_t cookie;
    ret = io_ctx.watch(oid, 0, &cookie, &ctx);
    if (ret != 0)
      cerr << "error calling watch: " << ret << std::endl;
    else {
      cout << "press enter to exit..." << std::endl;
      getchar();
    }
  }
  else if (strcmp(nargs[0], "notify") == 0) {
    if (!pool_name || nargs.size() < 3)
      usage_exit();
    string oid(nargs[1]);
    string msg(nargs[2]);
    bufferlist bl;
    ::encode(msg, bl);
    ret = io_ctx.notify(oid, 0, bl);
    if (ret != 0)
      cerr << "error calling notify: " << ret << std::endl;
  } else if (strcmp(nargs[0], "load-gen") == 0) {
    if (!pool_name) {
      cerr << "error: must specify pool" << std::endl;
      usage_exit();
    }
    LoadGen lg(&rados);
    if (min_obj_len)
      lg.min_obj_len = min_obj_len;
    if (max_obj_len)
      lg.max_obj_len = max_obj_len;
    if (min_op_len)
      lg.min_op_len = min_op_len;
    if (max_op_len)
      lg.max_op_len = max_op_len;
    if (max_ops)
      lg.max_ops = max_ops;
    if (max_backlog)
      lg.max_backlog = max_backlog;
    if (target_throughput)
      lg.target_throughput = target_throughput << 20;
    if (read_percent >= 0)
      lg.read_percent = read_percent;
    if (num_objs)
      lg.num_objs = num_objs;
    if (run_length)
      lg.run_length = run_length;

    cout << "run length " << run_length << " seconds" << std::endl;
    cout << "preparing " << lg.num_objs << " objects" << std::endl;
    ret = lg.bootstrap(pool_name);
    if (ret < 0) {
      cerr << "load-gen bootstrap failed" << std::endl;
      exit(1);
    }
    cout << "load-gen will run " << lg.run_length << " seconds" << std::endl;
    lg.run();
    lg.cleanup();
  } else if (strcmp(nargs[0], "listomapkeys") == 0) {
    if (!pool_name || nargs.size() < 2)
      usage_exit();

    librados::ObjectReadOperation read;
    set<string> out_keys;
    read.omap_get_keys("", LONG_MAX, &out_keys, &ret);
    io_ctx.operate(nargs[1], &read, NULL);
    if (ret < 0) {
      cerr << "error getting omap key set " << pool_name << "/"
	   << nargs[1] << ": "  << cpp_strerror(ret) << std::endl;
      return 1;
    }

    for (set<string>::iterator iter = out_keys.begin();
	 iter != out_keys.end(); ++iter) {
      cout << *iter << std::endl;
    }
  } else {
    cerr << "unrecognized command " << nargs[0] << std::endl;
    usage_exit();
  }

  if (ret < 0)
    cerr << "error " << (-ret) << ": " << cpp_strerror(ret) << std::endl;
  return (ret < 0) ? 1 : 0;
}

int main(int argc, const char **argv)
{
  vector<const char*> args;
  argv_to_vec(argc, argv, args);
  env_to_vec(args);

  global_init(NULL, args, CEPH_ENTITY_TYPE_CLIENT, CODE_ENVIRONMENT_UTILITY, 0);
  common_init_finish(g_ceph_context);

  std::map < std::string, std::string > opts;
  std::vector<const char*>::iterator i;
  std::string val;
  for (i = args.begin(); i != args.end(); ) {
    if (ceph_argparse_double_dash(args, i)) {
      break;
    } else if (ceph_argparse_flag(args, i, "-h", "--help", (char*)NULL)) {
      usage(cout);
      exit(0);
    } else if (ceph_argparse_flag(args, i, "-f", "--force", (char*)NULL)) {
      opts["force"] = "true";
    } else if (ceph_argparse_flag(args, i, "-d", "--delete-after", (char*)NULL)) {
      opts["delete-after"] = "true";
    } else if (ceph_argparse_flag(args, i, "-C", "--create", "--create-pool",
				  (char*)NULL)) {
      opts["create"] = "true";
    } else if (ceph_argparse_flag(args, i, "--pretty-format", (char*)NULL)) {
      opts["pretty-format"] = "true";
    } else if (ceph_argparse_flag(args, i, "--show-time", (char*)NULL)) {
      opts["show-time"] = "true";
    } else if (ceph_argparse_witharg(args, i, &val, "-p", "--pool", (char*)NULL)) {
      opts["pool"] = val;
    } else if (ceph_argparse_witharg(args, i, &val, "--target-pool", (char*)NULL)) {
      opts["target_pool"] = val;
    } else if (ceph_argparse_witharg(args, i, &val, "--object-locator" , (char *)NULL)) {
      opts["object_locator"] = val;
    } else if (ceph_argparse_witharg(args, i, &val, "--target-locator" , (char *)NULL)) {
      opts["target_locator"] = val;
    } else if (ceph_argparse_witharg(args, i, &val, "--category", (char*)NULL)) {
      opts["category"] = val;
    } else if (ceph_argparse_witharg(args, i, &val, "-t", "--concurrent-ios", (char*)NULL)) {
      opts["concurrent-ios"] = val;
    } else if (ceph_argparse_witharg(args, i, &val, "--block-size", (char*)NULL)) {
      opts["block-size"] = val;
    } else if (ceph_argparse_witharg(args, i, &val, "-b", (char*)NULL)) {
      opts["block-size"] = val;
    } else if (ceph_argparse_witharg(args, i, &val, "-s", "--snap", (char*)NULL)) {
      opts["snap"] = val;
    } else if (ceph_argparse_witharg(args, i, &val, "-S", "--snapid", (char*)NULL)) {
      opts["snapid"] = val;
    } else if (ceph_argparse_witharg(args, i, &val, "--min-object-size", (char*)NULL)) {
      opts["min-object-size"] = val;
    } else if (ceph_argparse_witharg(args, i, &val, "--max-object-size", (char*)NULL)) {
      opts["max-object-size"] = val;
    } else if (ceph_argparse_witharg(args, i, &val, "--min-op-len", (char*)NULL)) {
      opts["min-op-len"] = val;
    } else if (ceph_argparse_witharg(args, i, &val, "--max-op-len", (char*)NULL)) {
      opts["max-op-len"] = val;
    } else if (ceph_argparse_witharg(args, i, &val, "--max-ops", (char*)NULL)) {
      opts["max-ops"] = val;
    } else if (ceph_argparse_witharg(args, i, &val, "--max-backlog", (char*)NULL)) {
      opts["max-backlog"] = val;
    } else if (ceph_argparse_witharg(args, i, &val, "--target-throughput", (char*)NULL)) {
      opts["target-throughput"] = val;
    } else if (ceph_argparse_witharg(args, i, &val, "--read-percent", (char*)NULL)) {
      opts["read-percent"] = val;
    } else if (ceph_argparse_witharg(args, i, &val, "--num-objects", (char*)NULL)) {
      opts["num-objects"] = val;
    } else if (ceph_argparse_witharg(args, i, &val, "--run-length", (char*)NULL)) {
      opts["run-length"] = val;
    } else if (ceph_argparse_witharg(args, i, &val, "--workers", (char*)NULL)) {
      opts["workers"] = val;
    } else if (ceph_argparse_witharg(args, i, &val, "--format", (char*)NULL)) {
      opts["format"] = val;
    } else {
      if (val[0] == '-')
        usage_exit();
      i++;
    }
  }

  if (args.empty()) {
    cerr << "rados: you must give an action. Try --help" << std::endl;
    return 1;
  }
  if ((strcmp(args[0], "import") == 0) || (strcmp(args[0], "export") == 0))
    return rados_tool_sync(opts, args);
  else
    return rados_tool_common(opts, args);
}<|MERGE_RESOLUTION|>--- conflicted
+++ resolved
@@ -60,14 +60,8 @@
 "                                    [with auid 123[and using crush rule 4]]\n"
 "   cppool <pool-name> <dest-pool>   copy content of a pool\n"
 "   rmpool <pool-name>               remove pool <pool-name>'\n"
-<<<<<<< HEAD
-"   mkpool <pool-name>               create the pool <pool-name>\n"
-"   df                              show per-pool and total usage\n"
-"   ls                               list objects in pool\n"
-=======
 "   df                               show per-pool and total usage\n"
 "   ls                               list objects in pool\n\n"
->>>>>>> 99a048d8
 "   chown 123                        change the pool owner to auid 123\n"
 "\n"
 "OBJECT COMMANDS\n"
@@ -92,11 +86,7 @@
 "   load-gen [options]               generate load on the cluster\n"
 "   listomapkeys <obj-name>          list the keys in the object map\n"
 "   getomapval <obj-name> <key>      show the value for the specified key\n"
-<<<<<<< HEAD
-				     "in the object's object map\n"
-=======
 "                                    in the object's object map\n"
->>>>>>> 99a048d8
 "   setomapval <obj-name> <key> <val>\n"
 "   listomapvals <obj-name> <key> <val>\n"
 "   rmomapkey <obj-name> <key> <val>\n"
@@ -114,11 +104,7 @@
 "                                    files or objects from the target bucket\n"
 "                                    or directory.\n"
 "       --workers                    Number of worker threads to spawn \n"
-<<<<<<< HEAD
-"                                    default " STR(DEFAULT_NUM_RADOS_WORKER_THREADS) "\n"
-=======
 "                                    (default " STR(DEFAULT_NUM_RADOS_WORKER_THREADS) ")\n"
->>>>>>> 99a048d8
 "\n"
 "GLOBAL OPTIONS:\n"
 "   --object_locator object_locator\n"
