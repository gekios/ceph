// -*- mode:C++; tab-width:8; c-basic-offset:2; indent-tabs-mode:t -*-
// vim: ts=8 sw=2 smarttab

#include <errno.h>

#include <string>
#include <map>
#include <boost/algorithm/string.hpp>

#include "common/errno.h"
#include "common/Formatter.h"
#include "common/ceph_json.h"
#include "common/RWLock.h"
#include "rgw_rados.h"
#include "rgw_zone.h"
#include "rgw_acl.h"

#include "include/types.h"
#include "rgw_user.h"
#include "rgw_string.h"

// until everything is moved from rgw_common
#include "rgw_common.h"

#include "rgw_bucket.h"
#include "rgw_quota.h"

#include "services/svc_zone.h"
#include "services/svc_sys_obj.h"
#include "services/svc_sys_obj_cache.h"
#include "services/svc_user.h"
#include "services/svc_meta.h"

#define dout_subsys ceph_subsys_rgw



extern void op_type_to_str(uint32_t mask, char *buf, int len);

/**
 * Get the anonymous (ie, unauthenticated) user info.
 */
void rgw_get_anon_user(RGWUserInfo& info)
{
  info.user_id = RGW_USER_ANON_ID;
  info.display_name.clear();
  info.access_keys.clear();
}

int rgw_user_sync_all_stats(RGWRados *store, const rgw_user& user_id)
{
  CephContext *cct = store->ctx();
  size_t max_entries = cct->_conf->rgw_list_buckets_max_chunk;
  bool is_truncated = false;
  string marker;
  int ret;
  RGWSysObjectCtx obj_ctx = store->svc.sysobj->init_obj_ctx();

  do {
    RGWUserBuckets user_buckets;
    ret = store->ctl.user->list_buckets(user_id,
                                        marker, string(),
                                        max_entries,
                                        false,
                                        &user_buckets,
                                        &is_truncated);
    if (ret < 0) {
      ldout(cct, 0) << "failed to read user buckets: ret=" << ret << dendl;
      return ret;
    }
    map<string, RGWBucketEnt>& buckets = user_buckets.get_buckets();
    for (map<string, RGWBucketEnt>::iterator i = buckets.begin();
         i != buckets.end();
         ++i) {
      marker = i->first;

      RGWBucketEnt& bucket_ent = i->second;
      RGWBucketInfo bucket_info;

      rgw_bucket bucket;
      bucket.tenant = user_id.tenant;
      bucket.name = bucket_ent.bucket.name;

      ret = store->get_bucket_info(obj_ctx, user_id.tenant, bucket_ent.bucket.name,
                                   bucket_info, nullptr, null_yield, nullptr);
      if (ret < 0) {
        ldout(cct, 0) << "ERROR: could not read bucket info: bucket=" << bucket_ent.bucket << " ret=" << ret << dendl;
        continue;
      }
      ret = store->ctl.bucket->sync_user_stats(user_id, bucket_info);
      if (ret < 0) {
        ldout(cct, 0) << "ERROR: could not sync bucket stats: ret=" << ret << dendl;
        return ret;
      }
      RGWQuotaInfo bucket_quota;
      ret = store->check_bucket_shards(bucket_info, bucket_info.bucket, bucket_quota);
      if (ret < 0) {
	ldout(cct, 0) << "ERROR in check_bucket_shards: " << cpp_strerror(-ret)<< dendl;
      }
    }
  } while (is_truncated);

  ret = store->ctl.user->complete_flush_stats(user_id);
  if (ret < 0) {
    cerr << "ERROR: failed to complete syncing user stats: ret=" << ret << std::endl;
    return ret;
  }

  return 0;
}

int rgw_user_get_all_buckets_stats(RGWRados *store, const rgw_user& user_id, map<string, cls_user_bucket_entry>& buckets_usage_map)
{
  CephContext *cct = store->ctx();
  size_t max_entries = cct->_conf->rgw_list_buckets_max_chunk;
  bool done;
  bool is_truncated;
  string marker;
  int ret;

  do {
    RGWUserBuckets user_buckets;
    ret = rgw_read_user_buckets(store, user_id, user_buckets, marker,
				string(), max_entries, false, &is_truncated);
    if (ret < 0) {
      ldout(cct, 0) << "failed to read user buckets: ret=" << ret << dendl;
      return ret;
    }
    map<string, RGWBucketEnt>& buckets = user_buckets.get_buckets();
    for (const auto& i :  buckets) {
      marker = i.first;

      const RGWBucketEnt& bucket_ent = i.second;
      RGWBucketEnt stats;
      ret = store->ctl.bucket->read_bucket_stats(bucket_ent.bucket, &stats, null_yield);
      if (ret < 0) {
        ldout(cct, 0) << "ERROR: could not get bucket stats: ret=" << ret << dendl;
        return ret;
      }
      cls_user_bucket_entry entry;
      stats.convert(&entry);
      buckets_usage_map.emplace(bucket_ent.bucket.name, entry);
    }
    done = (buckets.size() < max_entries);
  } while (!done);

  return 0;
}

/**
 * Save the given user information to storage.
 * Returns: 0 on success, -ERR# on failure.
 */
int rgw_store_user_info(RGWUserCtl *user_ctl,
                        RGWUserInfo& info,
                        RGWUserInfo *old_info,
                        RGWObjVersionTracker *objv_tracker,
                        real_time mtime,
                        bool exclusive,
                        map<string, bufferlist> *pattrs)
{
<<<<<<< HEAD
  int ret;
  RGWObjVersionTracker ot;

  if (objv_tracker) {
    ot = *objv_tracker;
  }

  if (ot.write_version.tag.empty()) {
    if (ot.read_version.tag.empty()) {
      ot.generate_new_write_ver(store->ctx());
    } else {
      ot.write_version = ot.read_version;
      ot.write_version.ver++;
    }
  }

  map<string, RGWAccessKey>::iterator iter;
  for (iter = info.swift_keys.begin(); iter != info.swift_keys.end(); ++iter) {
    if (old_info && old_info->swift_keys.count(iter->first) != 0)
      continue;
    RGWAccessKey& k = iter->second;
    /* check if swift mapping exists */
    RGWUserInfo inf;
    int r = rgw_get_user_info_by_swift(store, k.id, inf);
    if (r >= 0 && inf.user_id.compare(info.user_id) != 0 &&
    (!old_info || inf.user_id.compare(old_info->user_id) != 0)) {
      ldout(store->ctx(), 0) << "WARNING: can't store user info, swift id (" << k.id
        << ") already mapped to another user (" << info.user_id << ")" << dendl;
      return -EEXIST;
    }
  }

  if (!info.access_keys.empty()) {
    /* check if access keys already exist */
    RGWUserInfo inf;
    map<string, RGWAccessKey>::iterator iter = info.access_keys.begin();
    for (; iter != info.access_keys.end(); ++iter) {
      RGWAccessKey& k = iter->second;
      if (old_info && old_info->access_keys.count(iter->first) != 0)
        continue;
      int r = rgw_get_user_info_by_access_key(store, k.id, inf);
      if (r >= 0 && inf.user_id.compare(info.user_id) != 0 &&
      (!old_info || inf.user_id.compare(old_info->user_id) != 0)) {
        ldout(store->ctx(), 0) << "WARNING: can't store user info, access key already mapped to another user" << dendl;
        return -EEXIST;
      }
    }
  }

  RGWUID ui;
  ui.user_id = info.user_id;

  bufferlist link_bl;
  encode(ui, link_bl);

  bufferlist data_bl;
  encode(ui, data_bl);
  encode(info, data_bl);

  string key;
  info.user_id.to_str(key);

  ret = store->meta_mgr->put_entry(user_meta_handler, key, data_bl, exclusive, &ot, mtime, pattrs);
  if (ret < 0)
    return ret;

  if (!info.user_email.empty()) {
    if (!old_info ||
        old_info->user_email.compare(info.user_email) != 0) { /* only if new index changed */
      ret = rgw_put_system_obj(store, store->svc.zone->get_zone_params().user_email_pool, info.user_email,
                               link_bl, exclusive, NULL, real_time());
      if (ret < 0)
        return ret;
    }
  }

  const bool renamed = old_info && old_info->user_id != info.user_id;
  if (!info.access_keys.empty()) {
    map<string, RGWAccessKey>::iterator iter = info.access_keys.begin();
    for (; iter != info.access_keys.end(); ++iter) {
      RGWAccessKey& k = iter->second;
      if (old_info && old_info->access_keys.count(iter->first) != 0 && !renamed)
	 continue;

      ret = rgw_put_system_obj(store, store->svc.zone->get_zone_params().user_keys_pool, k.id,
                               link_bl, exclusive, NULL, real_time());
      if (ret < 0)
        return ret;
    }
  }

  map<string, RGWAccessKey>::iterator siter;
  for (siter = info.swift_keys.begin(); siter != info.swift_keys.end(); ++siter) {
    RGWAccessKey& k = siter->second;
    if (old_info && old_info->swift_keys.count(siter->first) != 0 && !renamed)
      continue;

    ret = rgw_put_system_obj(store, store->svc.zone->get_zone_params().user_swift_pool, k.id,
                             link_bl, exclusive, NULL, real_time());
    if (ret < 0)
      return ret;
  }

  return ret;
}

struct user_info_entry {
  RGWUserInfo info;
  RGWObjVersionTracker objv_tracker;
  real_time mtime;
};

static RGWChainedCacheImpl<user_info_entry> uinfo_cache;

int rgw_get_user_info_from_index(RGWRados * const store,
                                 const string& key,
                                 const rgw_pool& pool,
                                 RGWUserInfo& info,
                                 RGWObjVersionTracker * const objv_tracker,
                                 real_time * const pmtime)
{
  if (auto e = uinfo_cache.find(key)) {
    info = e->info;
    if (objv_tracker)
      *objv_tracker = e->objv_tracker;
    if (pmtime)
      *pmtime = e->mtime;
    return 0;
  }

  user_info_entry e;
  bufferlist bl;
  RGWUID uid;
  auto obj_ctx = store->svc.sysobj->init_obj_ctx();

  int ret = rgw_get_system_obj(store, obj_ctx, pool, key, bl, NULL, &e.mtime, null_yield);
  if (ret < 0)
    return ret;

  rgw_cache_entry_info cache_info;

  auto iter = bl.cbegin();
  try {
    decode(uid, iter);
    int ret = rgw_get_user_info_by_uid(store, uid.user_id, e.info, &e.objv_tracker, NULL, &cache_info);
    if (ret < 0) {
      return ret;
    }
  } catch (buffer::error& err) {
    ldout(store->ctx(), 0) << "ERROR: failed to decode user info, caught buffer::error" << dendl;
    return -EIO;
  }

  uinfo_cache.put(store->svc.cache, key, &e, { &cache_info });

  info = e.info;
  if (objv_tracker)
    *objv_tracker = e.objv_tracker;
  if (pmtime)
    *pmtime = e.mtime;

  return 0;
=======
  return user_ctl->store_info(info, null_yield,
                              RGWUserCtl::PutParams()
                              .set_old_info(old_info)
                              .set_objv_tracker(objv_tracker)
                              .set_mtime(mtime)
                              .set_exclusive(exclusive)
                              .set_attrs(pattrs));
>>>>>>> 2bf10310
}

/**
 * Given a uid, finds the user info associated with it.
 * returns: 0 on success, -ERR# on failure (including nonexistence)
 */
int rgw_get_user_info_by_uid(RGWUserCtl *user_ctl,
                             const rgw_user& uid,
                             RGWUserInfo& info,
                             RGWObjVersionTracker * const objv_tracker,
                             real_time * const pmtime,
                             rgw_cache_entry_info * const cache_info,
                             map<string, bufferlist> * const pattrs)
{
  return user_ctl->get_info_by_uid(uid, &info, null_yield,
                                   RGWUserCtl::GetParams()
                                   .set_objv_tracker(objv_tracker)
                                   .set_mtime(pmtime)
                                   .set_cache_info(cache_info)
                                   .set_attrs(pattrs));
}

/**
 * Given an email, finds the user info associated with it.
 * returns: 0 on success, -ERR# on failure (including nonexistence)
 */
int rgw_get_user_info_by_email(RGWUserCtl *user_ctl, string& email, RGWUserInfo& info,
                               RGWObjVersionTracker *objv_tracker, real_time *pmtime)
{
  return user_ctl->get_info_by_email(email, &info, null_yield,
                                     RGWUserCtl::GetParams()
                                     .set_objv_tracker(objv_tracker)
                                     .set_mtime(pmtime));
}

/**
 * Given an swift username, finds the user_info associated with it.
 * returns: 0 on success, -ERR# on failure (including nonexistence)
 */
extern int rgw_get_user_info_by_swift(RGWUserCtl *user_ctl,
                                      const string& swift_name,
                                      RGWUserInfo& info,        /* out */
                                      RGWObjVersionTracker * const objv_tracker,
                                      real_time * const pmtime)
{
  return user_ctl->get_info_by_swift(swift_name, &info, null_yield,
                                     RGWUserCtl::GetParams()
                                     .set_objv_tracker(objv_tracker)
                                     .set_mtime(pmtime));
}

/**
 * Given an access key, finds the user info associated with it.
 * returns: 0 on success, -ERR# on failure (including nonexistence)
 */
extern int rgw_get_user_info_by_access_key(RGWUserCtl *user_ctl,
                                           const std::string& access_key,
                                           RGWUserInfo& info,
                                           RGWObjVersionTracker* objv_tracker,
                                           real_time *pmtime)
{
<<<<<<< HEAD
  return rgw_get_user_info_from_index(store, access_key,
                                      store->svc.zone->get_zone_params().user_keys_pool,
                                      info, objv_tracker, pmtime);
}

int rgw_get_user_attrs_by_uid(RGWRados *store,
                              const rgw_user& user_id,
                              map<string, bufferlist>& attrs,
                              RGWObjVersionTracker *objv_tracker)
{
  auto obj_ctx = store->svc.sysobj->init_obj_ctx();
  rgw_raw_obj obj(store->svc.zone->get_zone_params().user_uid_pool, user_id.to_str());
  auto src = obj_ctx.get_obj(obj);

  return src.rop()
            .set_attrs(&attrs)
            .set_objv_tracker(objv_tracker)
            .stat(null_yield);
}

int rgw_remove_key_index(RGWRados *store, RGWAccessKey& access_key)
{
  rgw_raw_obj obj(store->svc.zone->get_zone_params().user_keys_pool, access_key.id);
  auto obj_ctx = store->svc.sysobj->init_obj_ctx();
  auto sysobj = obj_ctx.get_obj(obj);
  return sysobj.wop().remove(null_yield);
}

int rgw_remove_uid_index(RGWRados *store, rgw_user& uid)
{
  return store->meta_mgr->remove_entry(user_meta_handler, uid.to_str(), nullptr);
}

int rgw_remove_user_buckets_index(RGWRados *store, rgw_user& uid)
{
  string buckets_obj_id;
  rgw_get_buckets_obj(uid, buckets_obj_id);
  rgw_raw_obj uid_bucks(store->svc.zone->get_zone_params().user_uid_pool, buckets_obj_id);
  auto obj_ctx = store->svc.sysobj->init_obj_ctx();
  auto sysobj = obj_ctx.get_obj(uid_bucks);
  return sysobj.wop().remove(null_yield);
}

int rgw_remove_email_index(RGWRados *store, string& email)
{
  if (email.empty()) {
    return 0;
  }
  rgw_raw_obj obj(store->svc.zone->get_zone_params().user_email_pool, email);
  auto obj_ctx = store->svc.sysobj->init_obj_ctx();
  auto sysobj = obj_ctx.get_obj(obj);
  return sysobj.wop().remove(null_yield);
}

int rgw_remove_swift_name_index(RGWRados *store, string& swift_name)
{
  rgw_raw_obj obj(store->svc.zone->get_zone_params().user_swift_pool, swift_name);
  auto obj_ctx = store->svc.sysobj->init_obj_ctx();
  auto sysobj = obj_ctx.get_obj(obj);
  return sysobj.wop().remove(null_yield);
}

/**
 * delete a user's presence from the RGW system.
 * First remove their bucket ACLs, then delete them
 * from the user and user email pools. This leaves the pools
 * themselves alone, as well as any ACLs embedded in object xattrs.
 */
int rgw_delete_user(RGWRados *store, RGWUserInfo& info, RGWObjVersionTracker& objv_tracker) {
  int ret;

  map<string, RGWAccessKey>::iterator kiter = info.access_keys.begin();
  for (; kiter != info.access_keys.end(); ++kiter) {
    ldout(store->ctx(), 10) << "removing key index: " << kiter->first << dendl;
    ret = rgw_remove_key_index(store, kiter->second);
    if (ret < 0 && ret != -ENOENT) {
      ldout(store->ctx(), 0) << "ERROR: could not remove " << kiter->first << " (access key object), should be fixed (err=" << ret << ")" << dendl;
      return ret;
    }
  }

  map<string, RGWAccessKey>::iterator siter = info.swift_keys.begin();
  for (; siter != info.swift_keys.end(); ++siter) {
    RGWAccessKey& k = siter->second;
    ldout(store->ctx(), 10) << "removing swift subuser index: " << k.id << dendl;
    /* check if swift mapping exists */
    ret = rgw_remove_swift_name_index(store, k.id);
    if (ret < 0 && ret != -ENOENT) {
      ldout(store->ctx(), 0) << "ERROR: could not remove " << k.id << " (swift name object), should be fixed (err=" << ret << ")" << dendl;
      return ret;
    }
  }

  ldout(store->ctx(), 10) << "removing email index: " << info.user_email << dendl;
  ret = rgw_remove_email_index(store, info.user_email);
  if (ret < 0 && ret != -ENOENT) {
    ldout(store->ctx(), 0) << "ERROR: could not remove email index object for "
        << info.user_email << ", should be fixed (err=" << ret << ")" << dendl;
    return ret;
  }

  ldout(store->ctx(), 10) << "removing user buckets index" << dendl;
  ret = rgw_remove_user_buckets_index(store, info.user_id);
  if (ret < 0 && ret != -ENOENT) {
    ldout(store->ctx(), 0) << "ERROR: could not remove user buckets index object for "
        << info.user_id << ": " << ret << dendl;
    return ret;
  }

  ldout(store->ctx(), 10) << "removing user index: " << info.user_id << dendl;
  ret = rgw_remove_uid_index(store, info.user_id);
  if (ret < 0 && ret != -ENOENT) {
    ldout(store->ctx(), 0) << "ERROR: could not remove " << info.user_id
        << ": " << ret << dendl;
    return ret;
  }

  return 0;
=======
  return user_ctl->get_info_by_access_key(access_key, &info, null_yield,
                                          RGWUserCtl::GetParams()
                                          .set_objv_tracker(objv_tracker)
                                          .set_mtime(pmtime));
>>>>>>> 2bf10310
}

static bool char_is_unreserved_url(char c)
{
  if (isalnum(c))
    return true;

  switch (c) {
  case '-':
  case '.':
  case '_':
  case '~':
    return true;
  default:
    return false;
  }
}

struct rgw_flags_desc {
  uint32_t mask;
  const char *str;
};

static struct rgw_flags_desc rgw_perms[] = {
 { RGW_PERM_FULL_CONTROL, "full-control" },
 { RGW_PERM_READ | RGW_PERM_WRITE, "read-write" },
 { RGW_PERM_READ, "read" },
 { RGW_PERM_WRITE, "write" },
 { RGW_PERM_READ_ACP, "read-acp" },
 { RGW_PERM_WRITE_ACP, "write-acp" },
 { 0, NULL }
};

void rgw_perm_to_str(uint32_t mask, char *buf, int len)
{
  const char *sep = "";
  int pos = 0;
  if (!mask) {
    snprintf(buf, len, "<none>");
    return;
  }
  while (mask) {
    uint32_t orig_mask = mask;
    for (int i = 0; rgw_perms[i].mask; i++) {
      struct rgw_flags_desc *desc = &rgw_perms[i];
      if ((mask & desc->mask) == desc->mask) {
        pos += snprintf(buf + pos, len - pos, "%s%s", sep, desc->str);
        if (pos == len)
          return;
        sep = ", ";
        mask &= ~desc->mask;
        if (!mask)
          return;
      }
    }
    if (mask == orig_mask) // no change
      break;
  }
}

uint32_t rgw_str_to_perm(const char *str)
{
  if (strcasecmp(str, "") == 0)
    return RGW_PERM_NONE;
  else if (strcasecmp(str, "read") == 0)
    return RGW_PERM_READ;
  else if (strcasecmp(str, "write") == 0)
    return RGW_PERM_WRITE;
  else if (strcasecmp(str, "readwrite") == 0)
    return RGW_PERM_READ | RGW_PERM_WRITE;
  else if (strcasecmp(str, "full") == 0)
    return RGW_PERM_FULL_CONTROL;

  return RGW_PERM_INVALID;
}

int rgw_validate_tenant_name(const string& t)
{
  struct tench {
    static bool is_good(char ch) {
      return isalnum(ch) || ch == '_';
    }
  };
  std::string::const_iterator it =
    std::find_if_not(t.begin(), t.end(), tench::is_good);
  return (it == t.end())? 0: -ERR_INVALID_TENANT_NAME;
}

static bool validate_access_key(string& key)
{
  const char *p = key.c_str();
  while (*p) {
    if (!char_is_unreserved_url(*p))
      return false;
    p++;
  }
  return true;
}

static void set_err_msg(std::string *sink, std::string msg)
{
  if (sink && !msg.empty())
    *sink = msg;
}

<<<<<<< HEAD
static bool remove_old_indexes(RGWRados *store,
         RGWUserInfo& old_info, RGWUserInfo& new_info, std::string *err_msg)
{
  int ret;
  bool success = true;

  if (!old_info.user_id.empty() &&
      old_info.user_id.compare(new_info.user_id) != 0) {
    if (old_info.user_id.tenant != new_info.user_id.tenant) {
      ldout(store->ctx(), 0) << "ERROR: tenant mismatch: " << old_info.user_id.tenant << " != " << new_info.user_id.tenant << dendl;
      return false;
    }
    ret = rgw_remove_uid_index(store, old_info.user_id);
    if (ret < 0 && ret != -ENOENT) {
      set_err_msg(err_msg, "ERROR: could not remove index for uid " + old_info.user_id.to_str());
      success = false;
    }
    ret = rgw_remove_user_buckets_index(store, old_info.user_id);
    if (ret < 0 && ret != -ENOENT) {
      set_err_msg(err_msg, "ERROR: could not remove buckets index for uid " + old_info.user_id.to_str());
      success = false;
    }
  }

  if (!old_info.user_email.empty() &&
      old_info.user_email.compare(new_info.user_email) != 0) {
    ret = rgw_remove_email_index(store, old_info.user_email);
  if (ret < 0 && ret != -ENOENT) {
      set_err_msg(err_msg, "ERROR: could not remove index for email " + old_info.user_email);
      success = false;
    }
  }

  map<string, RGWAccessKey>::iterator old_iter;
  for (old_iter = old_info.swift_keys.begin(); old_iter != old_info.swift_keys.end(); ++old_iter) {
    RGWAccessKey& swift_key = old_iter->second;
    map<string, RGWAccessKey>::iterator new_iter = new_info.swift_keys.find(swift_key.id);
    if (new_iter == new_info.swift_keys.end()) {
      ret = rgw_remove_swift_name_index(store, swift_key.id);
      if (ret < 0 && ret != -ENOENT) {
        set_err_msg(err_msg, "ERROR: could not remove index for swift_name " + swift_key.id);
        success = false;
      }
    }
  }

  return success;
}

=======
>>>>>>> 2bf10310
/*
 * Dump either the full user info or a subset to a formatter.
 *
 * NOTE: It is the caller's respnsibility to ensure that the
 * formatter is flushed at the correct time.
 */

static void dump_subusers_info(Formatter *f, RGWUserInfo &info)
{
  map<string, RGWSubUser>::iterator uiter;

  f->open_array_section("subusers");
  for (uiter = info.subusers.begin(); uiter != info.subusers.end(); ++uiter) {
    RGWSubUser& u = uiter->second;
    f->open_object_section("user");
    string s;
    info.user_id.to_str(s);
    f->dump_format("id", "%s:%s", s.c_str(), u.name.c_str());
    char buf[256];
    rgw_perm_to_str(u.perm_mask, buf, sizeof(buf));
    f->dump_string("permissions", buf);
    f->close_section();
  }
  f->close_section();
}

static void dump_access_keys_info(Formatter *f, RGWUserInfo &info)
{
  map<string, RGWAccessKey>::iterator kiter;
  f->open_array_section("keys");
  for (kiter = info.access_keys.begin(); kiter != info.access_keys.end(); ++kiter) {
    RGWAccessKey& k = kiter->second;
    const char *sep = (k.subuser.empty() ? "" : ":");
    const char *subuser = (k.subuser.empty() ? "" : k.subuser.c_str());
    f->open_object_section("key");
    string s;
    info.user_id.to_str(s);
    f->dump_format("user", "%s%s%s", s.c_str(), sep, subuser);
    f->dump_string("access_key", k.id);
    f->dump_string("secret_key", k.key);
    f->close_section();
  }
  f->close_section();
}

static void dump_swift_keys_info(Formatter *f, RGWUserInfo &info)
{
  map<string, RGWAccessKey>::iterator kiter;
  f->open_array_section("swift_keys");
  for (kiter = info.swift_keys.begin(); kiter != info.swift_keys.end(); ++kiter) {
    RGWAccessKey& k = kiter->second;
    const char *sep = (k.subuser.empty() ? "" : ":");
    const char *subuser = (k.subuser.empty() ? "" : k.subuser.c_str());
    f->open_object_section("key");
    string s;
    info.user_id.to_str(s);
    f->dump_format("user", "%s%s%s", s.c_str(), sep, subuser);
    f->dump_string("secret_key", k.key);
    f->close_section();
  }
  f->close_section();
}

static void dump_user_info(Formatter *f, RGWUserInfo &info,
                           RGWStorageStats *stats = NULL)
{
  f->open_object_section("user_info");
  encode_json("tenant", info.user_id.tenant, f);
  encode_json("user_id", info.user_id.id, f);
  encode_json("display_name", info.display_name, f);
  encode_json("email", info.user_email, f);
  encode_json("suspended", (int)info.suspended, f);
  encode_json("max_buckets", (int)info.max_buckets, f);

  dump_subusers_info(f, info);
  dump_access_keys_info(f, info);
  dump_swift_keys_info(f, info);

  encode_json("caps", info.caps, f);

  char buf[256];
  op_type_to_str(info.op_mask, buf, sizeof(buf));
  encode_json("op_mask", (const char *)buf, f);
  encode_json("system", (bool)info.system, f);
  encode_json("default_placement", info.default_placement.name, f);
  encode_json("default_storage_class", info.default_placement.storage_class, f);
  encode_json("placement_tags", info.placement_tags, f);
  encode_json("bucket_quota", info.bucket_quota, f);
  encode_json("user_quota", info.user_quota, f);
  encode_json("temp_url_keys", info.temp_url_keys, f);

  string user_source_type;
  switch ((RGWIdentityType)info.type) {
  case TYPE_RGW:
    user_source_type = "rgw";
    break;
  case TYPE_KEYSTONE:
    user_source_type = "keystone";
    break;
  case TYPE_LDAP:
    user_source_type = "ldap";
    break;
  case TYPE_NONE:
    user_source_type = "none";
    break;
  default:
    user_source_type = "none";
    break;
  }
  encode_json("type", user_source_type, f);
  encode_json("mfa_ids", info.mfa_ids, f);
  if (stats) {
    encode_json("stats", *stats, f);
  }
  f->close_section();
}


RGWAccessKeyPool::RGWAccessKeyPool(RGWUser* usr)
{
  if (!usr) {
    return;
  }

  user = usr;

  store = user->get_store();
  user_ctl = user->get_user_ctl();
}

int RGWAccessKeyPool::init(RGWUserAdminOpState& op_state)
{
  if (!op_state.is_initialized()) {
    keys_allowed = false;
    return -EINVAL;
  }

  rgw_user& uid = op_state.get_user_id();
  if (uid.compare(RGW_USER_ANON_ID) == 0) {
    keys_allowed = false;
    return -EACCES;
  }

  swift_keys = op_state.get_swift_keys();
  access_keys = op_state.get_access_keys();

  keys_allowed = true;

  return 0;
}

/*
 * Do a fairly exhaustive search for an existing key matching the parameters
 * given. Also handles the case where no key type was specified and updates
 * the operation state if needed.
 */

bool RGWAccessKeyPool::check_existing_key(RGWUserAdminOpState& op_state)
{
  bool existing_key = false;

  int key_type = op_state.get_key_type();
  std::string kid = op_state.get_access_key();
  std::map<std::string, RGWAccessKey>::iterator kiter;
  std::string swift_kid = op_state.build_default_swift_kid();

  RGWUserInfo dup_info;

  if (kid.empty() && swift_kid.empty())
    return false;

  switch (key_type) {
  case KEY_TYPE_SWIFT:
    kiter = swift_keys->find(swift_kid);

    existing_key = (kiter != swift_keys->end());
    if (existing_key)
      op_state.set_access_key(swift_kid);

    break;
  case KEY_TYPE_S3:
    kiter = access_keys->find(kid);
    existing_key = (kiter != access_keys->end());

    break;
  default:
    kiter = access_keys->find(kid);

    existing_key = (kiter != access_keys->end());
    if (existing_key) {
      op_state.set_key_type(KEY_TYPE_S3);
      break;
    }

    kiter = swift_keys->find(kid);

    existing_key = (kiter != swift_keys->end());
    if (existing_key) {
      op_state.set_key_type(KEY_TYPE_SWIFT);
      break;
    }

    // handle the case where the access key was not provided in user:key format
    if (swift_kid.empty())
      return false;

    kiter = swift_keys->find(swift_kid);

    existing_key = (kiter != swift_keys->end());
    if (existing_key) {
      op_state.set_access_key(swift_kid);
      op_state.set_key_type(KEY_TYPE_SWIFT);
    }
  }

  op_state.set_existing_key(existing_key);

  return existing_key;
}

int RGWAccessKeyPool::check_op(RGWUserAdminOpState& op_state,
     std::string *err_msg)
{
  RGWUserInfo dup_info;

  if (!op_state.is_populated()) {
    set_err_msg(err_msg, "user info was not populated");
    return -EINVAL;
  }

  if (!keys_allowed) {
    set_err_msg(err_msg, "keys not allowed for this user");
    return -EACCES;
  }

  int32_t key_type = op_state.get_key_type();

  // if a key type wasn't specified
  if (key_type < 0) {
      if (op_state.has_subuser()) {
        key_type = KEY_TYPE_SWIFT;
      } else {
        key_type = KEY_TYPE_S3;
      }
  }

  op_state.set_key_type(key_type);

  /* see if the access key was specified */
  if (key_type == KEY_TYPE_S3 && !op_state.will_gen_access() && 
      op_state.get_access_key().empty()) {
    set_err_msg(err_msg, "empty access key");
    return -ERR_INVALID_ACCESS_KEY;
  }

  // don't check for secret key because we may be doing a removal

  check_existing_key(op_state);

  return 0;
}

// Generate a new random key
int RGWAccessKeyPool::generate_key(RGWUserAdminOpState& op_state, std::string *err_msg)
{
  std::string id;
  std::string key;

  std::pair<std::string, RGWAccessKey> key_pair;
  RGWAccessKey new_key;
  RGWUserInfo duplicate_check;

  int key_type = op_state.get_key_type();
  bool gen_access = op_state.will_gen_access();
  bool gen_secret = op_state.will_gen_secret();

  if (!keys_allowed) {
    set_err_msg(err_msg, "access keys not allowed for this user");
    return -EACCES;
  }

  if (op_state.has_existing_key()) {
    set_err_msg(err_msg, "cannot create existing key");
    return -ERR_KEY_EXIST;
  }

  if (!gen_access) {
    id = op_state.get_access_key();
  }

  if (!id.empty()) {
    switch (key_type) {
    case KEY_TYPE_SWIFT:
      if (rgw_get_user_info_by_swift(user_ctl, id, duplicate_check) >= 0) {
        set_err_msg(err_msg, "existing swift key in RGW system:" + id);
        return -ERR_KEY_EXIST;
      }
      break;
    case KEY_TYPE_S3:
      if (rgw_get_user_info_by_access_key(user_ctl, id, duplicate_check) >= 0) {
        set_err_msg(err_msg, "existing S3 key in RGW system:" + id);
        return -ERR_KEY_EXIST;
      }
    }
  }

  //key's subuser
  if (op_state.has_subuser()) {
    //create user and subuser at the same time, user's s3 key should not be set this
    if (!op_state.key_type_setbycontext || (key_type == KEY_TYPE_SWIFT)) {
      new_key.subuser = op_state.get_subuser();
    }
  }

  //Secret key
  if (!gen_secret) {
    if (op_state.get_secret_key().empty()) {
      set_err_msg(err_msg, "empty secret key");
      return -ERR_INVALID_SECRET_KEY;
    }
  
    key = op_state.get_secret_key();
  } else {
    char secret_key_buf[SECRET_KEY_LEN + 1];
    gen_rand_alphanumeric_plain(g_ceph_context, secret_key_buf, sizeof(secret_key_buf));
    key = secret_key_buf;
  }

  // Generate the access key
  if (key_type == KEY_TYPE_S3 && gen_access) {
    char public_id_buf[PUBLIC_ID_LEN + 1];

    do {
      int id_buf_size = sizeof(public_id_buf);
      gen_rand_alphanumeric_upper(g_ceph_context, public_id_buf, id_buf_size);
      id = public_id_buf;
      if (!validate_access_key(id))
        continue;

    } while (!rgw_get_user_info_by_access_key(user_ctl, id, duplicate_check));
  }

  if (key_type == KEY_TYPE_SWIFT) {
    id = op_state.build_default_swift_kid();
    if (id.empty()) {
      set_err_msg(err_msg, "empty swift access key");
      return -ERR_INVALID_ACCESS_KEY;
    }

    // check that the access key doesn't exist
    if (rgw_get_user_info_by_swift(user_ctl, id, duplicate_check) >= 0) {
      set_err_msg(err_msg, "cannot create existing swift key");
      return -ERR_KEY_EXIST;
    }
  }

  // finally create the new key
  new_key.id = id;
  new_key.key = key;

  key_pair.first = id;
  key_pair.second = new_key;

  if (key_type == KEY_TYPE_S3) {
    access_keys->insert(key_pair);
  } else if (key_type == KEY_TYPE_SWIFT) {
    swift_keys->insert(key_pair);
  }

  return 0;
}

// modify an existing key
int RGWAccessKeyPool::modify_key(RGWUserAdminOpState& op_state, std::string *err_msg)
{
  std::string id;
  std::string key = op_state.get_secret_key();
  int key_type = op_state.get_key_type();

  RGWAccessKey modify_key;

  pair<string, RGWAccessKey> key_pair;
  map<std::string, RGWAccessKey>::iterator kiter;

  switch (key_type) {
  case KEY_TYPE_S3:
    id = op_state.get_access_key();
    if (id.empty()) {
      set_err_msg(err_msg, "no access key specified");
      return -ERR_INVALID_ACCESS_KEY;
    }
    break;
  case KEY_TYPE_SWIFT:
    id = op_state.build_default_swift_kid();
    if (id.empty()) {
      set_err_msg(err_msg, "no subuser specified");
      return -EINVAL;
    }
    break;
  default:
    set_err_msg(err_msg, "invalid key type");
    return -ERR_INVALID_KEY_TYPE;
  }

  if (!op_state.has_existing_key()) {
    set_err_msg(err_msg, "key does not exist");
    return -ERR_INVALID_ACCESS_KEY;
  }

  key_pair.first = id;

  if (key_type == KEY_TYPE_SWIFT) {
    modify_key.id = id;
    modify_key.subuser = op_state.get_subuser();
  } else if (key_type == KEY_TYPE_S3) {
    kiter = access_keys->find(id);
    if (kiter != access_keys->end()) {
      modify_key = kiter->second;
    }
  }

  if (op_state.will_gen_secret()) {
    char secret_key_buf[SECRET_KEY_LEN + 1];
    int key_buf_size = sizeof(secret_key_buf);
    gen_rand_alphanumeric_plain(g_ceph_context, secret_key_buf, key_buf_size);
    key = secret_key_buf;
  }

  if (key.empty()) {
      set_err_msg(err_msg, "empty secret key");
      return -ERR_INVALID_SECRET_KEY;
  }

  // update the access key with the new secret key
  modify_key.key = key;

  key_pair.second = modify_key;


  if (key_type == KEY_TYPE_S3) {
    (*access_keys)[id] = modify_key;
  } else if (key_type == KEY_TYPE_SWIFT) {
    (*swift_keys)[id] = modify_key;
  }

  return 0;
}

int RGWAccessKeyPool::execute_add(RGWUserAdminOpState& op_state,
         std::string *err_msg, bool defer_user_update)
{
  int ret = 0;

  std::string subprocess_msg;
  int key_op = GENERATE_KEY;

  // set the op
  if (op_state.has_existing_key())
    key_op = MODIFY_KEY;

  switch (key_op) {
  case GENERATE_KEY:
    ret = generate_key(op_state, &subprocess_msg);
    break;
  case MODIFY_KEY:
    ret = modify_key(op_state, &subprocess_msg);
    break;
  }

  if (ret < 0) {
    set_err_msg(err_msg, subprocess_msg);
    return ret;
  }

  // store the updated info
  if (!defer_user_update)
    ret = user->update(op_state, err_msg);

  if (ret < 0)
    return ret;

  return 0;
}

int RGWAccessKeyPool::add(RGWUserAdminOpState& op_state, std::string *err_msg)
{
  return add(op_state, err_msg, false);
}

int RGWAccessKeyPool::add(RGWUserAdminOpState& op_state, std::string *err_msg, bool defer_user_update)
{
  int ret; 
  std::string subprocess_msg;

  ret = check_op(op_state, &subprocess_msg);
  if (ret < 0) {
    set_err_msg(err_msg, "unable to parse request, " + subprocess_msg);
    return ret;
  }

  ret = execute_add(op_state, &subprocess_msg, defer_user_update);
  if (ret < 0) {
    set_err_msg(err_msg, "unable to add access key, " + subprocess_msg);
    return ret;
  }

  return 0;
}

int RGWAccessKeyPool::execute_remove(RGWUserAdminOpState& op_state, std::string *err_msg, bool defer_user_update)
{
  int ret = 0;

  int key_type = op_state.get_key_type();
  std::string id = op_state.get_access_key();
  map<std::string, RGWAccessKey>::iterator kiter;
  map<std::string, RGWAccessKey> *keys_map;

  if (!op_state.has_existing_key()) {
    set_err_msg(err_msg, "unable to find access key");
    return -ERR_INVALID_ACCESS_KEY;
  }

  if (key_type == KEY_TYPE_S3) {
    keys_map = access_keys;
  } else if (key_type == KEY_TYPE_SWIFT) {
    keys_map = swift_keys;
  } else {
    keys_map = NULL;
    set_err_msg(err_msg, "invalid access key");
    return -ERR_INVALID_ACCESS_KEY;
  }

  kiter = keys_map->find(id);
  if (kiter == keys_map->end()) {
    set_err_msg(err_msg, "key not found");
    return -ERR_INVALID_ACCESS_KEY;
  }

  keys_map->erase(kiter);

  if (!defer_user_update)
    ret = user->update(op_state, err_msg);

  if (ret < 0)
    return ret;

  return 0;
}

int RGWAccessKeyPool::remove(RGWUserAdminOpState& op_state, std::string *err_msg)
{
  return remove(op_state, err_msg, false);
}

int RGWAccessKeyPool::remove(RGWUserAdminOpState& op_state, std::string *err_msg, bool defer_user_update)
{
  int ret;

  std::string subprocess_msg;

  ret = check_op(op_state, &subprocess_msg);
  if (ret < 0) {
    set_err_msg(err_msg, "unable to parse request, " + subprocess_msg);
    return ret;
  }

  ret = execute_remove(op_state, &subprocess_msg, defer_user_update);
  if (ret < 0) {
    set_err_msg(err_msg, "unable to remove access key, " + subprocess_msg);
    return ret;
  }

  return 0;
}

// remove all keys associated with a subuser
int RGWAccessKeyPool::remove_subuser_keys(RGWUserAdminOpState& op_state,
        std::string *err_msg, bool defer_user_update)
{
  int ret = 0;

  if (!op_state.is_populated()) {
    set_err_msg(err_msg, "user info was not populated");
    return -EINVAL;
  }

  if (!op_state.has_subuser()) {
    set_err_msg(err_msg, "no subuser specified");
    return -EINVAL;
  }

  std::string swift_kid = op_state.build_default_swift_kid();
  if (swift_kid.empty()) {
    set_err_msg(err_msg, "empty swift access key");
    return -EINVAL;
  }

  map<std::string, RGWAccessKey>::iterator kiter;
  map<std::string, RGWAccessKey> *keys_map;

  // a subuser can have at most one swift key
  keys_map = swift_keys;
  kiter = keys_map->find(swift_kid);
  if (kiter != keys_map->end()) {
    keys_map->erase(kiter);
  }

  // a subuser may have multiple s3 key pairs
  std::string subuser_str = op_state.get_subuser();
  keys_map = access_keys;
  RGWUserInfo user_info = op_state.get_user_info();
  auto user_kiter = user_info.access_keys.begin();
  for (; user_kiter != user_info.access_keys.end(); ++user_kiter) {
    if (user_kiter->second.subuser == subuser_str) {
      kiter = keys_map->find(user_kiter->first);
      if (kiter != keys_map->end()) {
        keys_map->erase(kiter);
      }
    }
  }

  if (!defer_user_update)
    ret = user->update(op_state, err_msg);

  if (ret < 0)
    return ret;

  return 0;
}

RGWSubUserPool::RGWSubUserPool(RGWUser *usr)
{
  if (!usr) {
    return;
  }

  user = usr;

  subusers_allowed = true;
  store = user->get_store();
  user_ctl = user->get_user_ctl();
}

int RGWSubUserPool::init(RGWUserAdminOpState& op_state)
{
  if (!op_state.is_initialized()) {
    subusers_allowed = false;
    return -EINVAL;
  }

  rgw_user& uid = op_state.get_user_id();
  if (uid.compare(RGW_USER_ANON_ID) == 0) {
    subusers_allowed = false;
    return -EACCES;
  }

  subuser_map = op_state.get_subusers();
  if (subuser_map == NULL) {
    subusers_allowed = false;
    return -EINVAL;
  }

  subusers_allowed = true;

  return 0;
}

bool RGWSubUserPool::exists(std::string subuser)
{
  if (subuser.empty())
    return false;

  if (!subuser_map)
    return false;

  if (subuser_map->count(subuser))
    return true;

  return false;
}

int RGWSubUserPool::check_op(RGWUserAdminOpState& op_state,
        std::string *err_msg)
{
  bool existing = false;
  std::string subuser = op_state.get_subuser();

  if (!op_state.is_populated()) {
    set_err_msg(err_msg, "user info was not populated");
    return -EINVAL;
  }

  if (!subusers_allowed) {
    set_err_msg(err_msg, "subusers not allowed for this user");
    return -EACCES;
  }

  if (subuser.empty() && !op_state.will_gen_subuser()) {
    set_err_msg(err_msg, "empty subuser name");
    return -EINVAL;
  }

  if (op_state.get_subuser_perm() == RGW_PERM_INVALID) {
    set_err_msg(err_msg, "invaild subuser access");
    return -EINVAL;
  }

  //set key type when it not set or set by context
  if ((op_state.get_key_type() < 0) || op_state.key_type_setbycontext) {
    op_state.set_key_type(KEY_TYPE_SWIFT);
    op_state.key_type_setbycontext = true;
  }

  // check if the subuser exists
  if (!subuser.empty())
    existing = exists(subuser);

  op_state.set_existing_subuser(existing);

  return 0;
}

int RGWSubUserPool::execute_add(RGWUserAdminOpState& op_state,
        std::string *err_msg, bool defer_user_update)
{
  int ret = 0;
  std::string subprocess_msg;

  RGWSubUser subuser;
  std::pair<std::string, RGWSubUser> subuser_pair;
  std::string subuser_str = op_state.get_subuser();

  subuser_pair.first = subuser_str;

  // assumes key should be created
  if (op_state.has_key_op()) {
    ret = user->keys.add(op_state, &subprocess_msg, true);
    if (ret < 0) {
      set_err_msg(err_msg, "unable to create subuser key, " + subprocess_msg);
      return ret;
    }
  }

  // create the subuser
  subuser.name = subuser_str;

  if (op_state.has_subuser_perm())
    subuser.perm_mask = op_state.get_subuser_perm();

  // insert the subuser into user info
  subuser_pair.second = subuser;
  subuser_map->insert(subuser_pair);

  // attempt to save the subuser
  if (!defer_user_update)
    ret = user->update(op_state, err_msg);

  if (ret < 0)
    return ret;

  return 0;
}

int RGWSubUserPool::add(RGWUserAdminOpState& op_state, std::string *err_msg)
{
  return add(op_state, err_msg, false);
}

int RGWSubUserPool::add(RGWUserAdminOpState& op_state, std::string *err_msg, bool defer_user_update)
{
  std::string subprocess_msg;
  int ret;
  int32_t key_type = op_state.get_key_type();

  ret = check_op(op_state, &subprocess_msg);
  if (ret < 0) {
    set_err_msg(err_msg, "unable to parse request, " + subprocess_msg);
    return ret;
  }

  if (key_type == KEY_TYPE_S3 && op_state.get_access_key().empty()) {
    op_state.set_gen_access();
  }
  
  if (op_state.get_secret_key().empty()) {
    op_state.set_gen_secret();
  }

  ret = execute_add(op_state, &subprocess_msg, defer_user_update);
  if (ret < 0) {
    set_err_msg(err_msg, "unable to create subuser, " + subprocess_msg);
    return ret;
  }

  return 0;
}

int RGWSubUserPool::execute_remove(RGWUserAdminOpState& op_state,
        std::string *err_msg, bool defer_user_update)
{
  int ret = 0;
  std::string subprocess_msg;

  std::string subuser_str = op_state.get_subuser();

  map<std::string, RGWSubUser>::iterator siter;
  siter = subuser_map->find(subuser_str);
  if (siter == subuser_map->end()){
    set_err_msg(err_msg, "subuser not found: " + subuser_str);
    return -ERR_NO_SUCH_SUBUSER;
  }
  if (!op_state.has_existing_subuser()) {
    set_err_msg(err_msg, "subuser not found: " + subuser_str);
    return -ERR_NO_SUCH_SUBUSER;
  }

  // always purge all associate keys
  user->keys.remove_subuser_keys(op_state, &subprocess_msg, true);

  // remove the subuser from the user info
  subuser_map->erase(siter);

  // attempt to save the subuser
  if (!defer_user_update)
    ret = user->update(op_state, err_msg);

  if (ret < 0)
    return ret;

  return 0;
}

int RGWSubUserPool::remove(RGWUserAdminOpState& op_state, std::string *err_msg)
{
  return remove(op_state, err_msg, false);
}

int RGWSubUserPool::remove(RGWUserAdminOpState& op_state, std::string *err_msg, bool defer_user_update)
{
  std::string subprocess_msg;
  int ret;

  ret = check_op(op_state, &subprocess_msg);
  if (ret < 0) {
    set_err_msg(err_msg, "unable to parse request, " + subprocess_msg);
    return ret;
  }

  ret = execute_remove(op_state, &subprocess_msg, defer_user_update);
  if (ret < 0) {
    set_err_msg(err_msg, "unable to remove subuser, " + subprocess_msg);
    return ret;
  }

  return 0;
}

int RGWSubUserPool::execute_modify(RGWUserAdminOpState& op_state, std::string *err_msg, bool defer_user_update)
{
  int ret = 0;
  std::string subprocess_msg;
  std::map<std::string, RGWSubUser>::iterator siter;
  std::pair<std::string, RGWSubUser> subuser_pair;

  std::string subuser_str = op_state.get_subuser();
  RGWSubUser subuser;

  if (!op_state.has_existing_subuser()) {
    set_err_msg(err_msg, "subuser does not exist");
    return -ERR_NO_SUCH_SUBUSER;
  }

  subuser_pair.first = subuser_str;

  siter = subuser_map->find(subuser_str);
  subuser = siter->second;

  if (op_state.has_key_op()) {
    ret = user->keys.add(op_state, &subprocess_msg, true);
    if (ret < 0) {
      set_err_msg(err_msg, "unable to create subuser keys, " + subprocess_msg);
      return ret;
    }
  }

  if (op_state.has_subuser_perm())
    subuser.perm_mask = op_state.get_subuser_perm();

  subuser_pair.second = subuser;

  subuser_map->erase(siter);
  subuser_map->insert(subuser_pair);

  // attempt to save the subuser
  if (!defer_user_update)
    ret = user->update(op_state, err_msg);

  if (ret < 0)
    return ret;

  return 0;
}

int RGWSubUserPool::modify(RGWUserAdminOpState& op_state, std::string *err_msg)
{
  return RGWSubUserPool::modify(op_state, err_msg, false);
}

int RGWSubUserPool::modify(RGWUserAdminOpState& op_state, std::string *err_msg, bool defer_user_update)
{
  std::string subprocess_msg;
  int ret;

  RGWSubUser subuser;

  ret = check_op(op_state, &subprocess_msg);
  if (ret < 0) {
    set_err_msg(err_msg, "unable to parse request, " + subprocess_msg);
    return ret;
  }

  ret = execute_modify(op_state, &subprocess_msg, defer_user_update);
  if (ret < 0) {
    set_err_msg(err_msg, "unable to modify subuser, " + subprocess_msg);
    return ret;
  }

  return 0;
}

RGWUserCapPool::RGWUserCapPool(RGWUser *usr)
{
  if (!usr) {
    return;
  }
  user = usr;
  caps_allowed = true;
}

int RGWUserCapPool::init(RGWUserAdminOpState& op_state)
{
  if (!op_state.is_initialized()) {
    caps_allowed = false;
    return -EINVAL;
  }

  rgw_user& uid = op_state.get_user_id();
  if (uid.compare(RGW_USER_ANON_ID) == 0) {
    caps_allowed = false;
    return -EACCES;
  }

  caps = op_state.get_caps_obj();
  if (!caps) {
    caps_allowed = false;
    return -ERR_INVALID_CAP;
  }

  caps_allowed = true;

  return 0;
}

int RGWUserCapPool::add(RGWUserAdminOpState& op_state, std::string *err_msg)
{
  return add(op_state, err_msg, false);
}

int RGWUserCapPool::add(RGWUserAdminOpState& op_state, std::string *err_msg, bool defer_save)
{
  int ret = 0;
  std::string caps_str = op_state.get_caps();

  if (!op_state.is_populated()) {
    set_err_msg(err_msg, "user info was not populated");
    return -EINVAL;
  }

  if (!caps_allowed) {
    set_err_msg(err_msg, "caps not allowed for this user");
    return -EACCES;
  }

  if (caps_str.empty()) {
    set_err_msg(err_msg, "empty user caps");
    return -ERR_INVALID_CAP;
  }

  int r = caps->add_from_string(caps_str);
  if (r < 0) {
    set_err_msg(err_msg, "unable to add caps: " + caps_str);
    return r;
  }

  if (!defer_save)
    ret = user->update(op_state, err_msg);

  if (ret < 0)
    return ret;

  return 0;
}

int RGWUserCapPool::remove(RGWUserAdminOpState& op_state, std::string *err_msg)
{
  return remove(op_state, err_msg, false);
}

int RGWUserCapPool::remove(RGWUserAdminOpState& op_state, std::string *err_msg, bool defer_save)
{
  int ret = 0;

  std::string caps_str = op_state.get_caps();

  if (!op_state.is_populated()) {
    set_err_msg(err_msg, "user info was not populated");
    return -EINVAL;
  }

  if (!caps_allowed) {
    set_err_msg(err_msg, "caps not allowed for this user");
    return -EACCES;
  }

  if (caps_str.empty()) {
    set_err_msg(err_msg, "empty user caps");
    return -ERR_INVALID_CAP;
  }

  int r = caps->remove_from_string(caps_str);
  if (r < 0) {
    set_err_msg(err_msg, "unable to remove caps: " + caps_str);
    return r;
  }

  if (!defer_save)
    ret = user->update(op_state, err_msg);

  if (ret < 0)
    return ret;

  return 0;
}

RGWUser::RGWUser() : caps(this), keys(this), subusers(this)
{
  init_default();
}

int RGWUser::init(RGWRados *storage, RGWUserAdminOpState& op_state)
{
  init_default();
  int ret = init_storage(storage);
  if (ret < 0)
    return ret;

  ret = init(op_state);
  if (ret < 0)
    return ret;

  return 0;
}

void RGWUser::init_default()
{
  // use anonymous user info as a placeholder
  rgw_get_anon_user(old_info);
  user_id = RGW_USER_ANON_ID;

  clear_populated();
}

int RGWUser::init_storage(RGWRados *storage)
{
  if (!storage) {
    return -EINVAL;
  }

  store = storage;
  user_ctl = store->ctl.user;

  clear_populated();

  /* API wrappers */
  keys = RGWAccessKeyPool(this);
  caps = RGWUserCapPool(this);
  subusers = RGWSubUserPool(this);

  return 0;
}

int RGWUser::init(RGWUserAdminOpState& op_state)
{
  bool found = false;
  std::string swift_user;
  user_id = op_state.get_user_id();
  std::string user_email = op_state.get_user_email();
  std::string access_key = op_state.get_access_key();
  std::string subuser = op_state.get_subuser();

  int key_type = op_state.get_key_type();
  if (key_type == KEY_TYPE_SWIFT) {
    swift_user = op_state.get_access_key();
    access_key.clear();
  }

  RGWUserInfo user_info;

  clear_populated();

  if (user_id.empty() && !subuser.empty()) {
    size_t pos = subuser.find(':');
    if (pos != string::npos) {
      user_id = subuser.substr(0, pos);
      op_state.set_user_id(user_id);
    }
  }

  if (!user_id.empty() && (user_id.compare(RGW_USER_ANON_ID) != 0)) {
    found = (rgw_get_user_info_by_uid(user_ctl, user_id, user_info, &op_state.objv) >= 0);
    op_state.found_by_uid = found;
  }
  if (store->ctx()->_conf.get_val<bool>("rgw_user_unique_email")) {
    if (!user_email.empty() && !found) {
      found = (rgw_get_user_info_by_email(user_ctl, user_email, user_info, &op_state.objv) >= 0);
      op_state.found_by_email = found;
    }
  }
  if (!swift_user.empty() && !found) {
    found = (rgw_get_user_info_by_swift(user_ctl, swift_user, user_info, &op_state.objv) >= 0);
    op_state.found_by_key = found;
  }
  if (!access_key.empty() && !found) {
    found = (rgw_get_user_info_by_access_key(user_ctl, access_key, user_info, &op_state.objv) >= 0);
    op_state.found_by_key = found;
  }
  
  op_state.set_existing_user(found);
  if (found) {
    op_state.set_user_info(user_info);
    op_state.set_populated();

    old_info = user_info;
    set_populated();
  }

  if (user_id.empty()) {
    user_id = user_info.user_id;
  }
  op_state.set_initialized();

  // this may have been called by a helper object
  int ret = init_members(op_state);
  if (ret < 0)
    return ret;

  return 0;
}

int RGWUser::init_members(RGWUserAdminOpState& op_state)
{
  int ret = 0;

  ret = keys.init(op_state);
  if (ret < 0)
    return ret;

  ret = subusers.init(op_state);
  if (ret < 0)
    return ret;

  ret = caps.init(op_state);
  if (ret < 0)
    return ret;

  return 0;
}

int RGWUser::update(RGWUserAdminOpState& op_state, std::string *err_msg)
{
  int ret;
  std::string subprocess_msg;
  RGWUserInfo user_info = op_state.get_user_info();

  if (!store) {
    set_err_msg(err_msg, "couldn't initialize storage");
    return -EINVAL;
  }

  RGWUserInfo *pold_info = (is_populated() ? &old_info : nullptr);

  ret = rgw_store_user_info(user_ctl, user_info, pold_info, &op_state.objv, real_time(), false);
  if (ret < 0) {
    set_err_msg(err_msg, "unable to store user info");
    return ret;
  }

  old_info = user_info;
  set_populated();

  return 0;
}

int RGWUser::check_op(RGWUserAdminOpState& op_state, std::string *err_msg)
{
  bool same_id;
  bool populated;
  rgw_user& op_id = op_state.get_user_id();

  RGWUserInfo user_info;

  same_id = (user_id.compare(op_id) == 0);
  populated = is_populated();

  if (op_id.compare(RGW_USER_ANON_ID) == 0) {
    set_err_msg(err_msg, "unable to perform operations on the anonymous user");
    return -EINVAL;
  }

  if (populated && !same_id) {
    set_err_msg(err_msg, "user id mismatch, operation id: " + op_id.to_str()
            + " does not match: " + user_id.to_str());

    return -EINVAL;
  }

  int ret = rgw_validate_tenant_name(op_id.tenant);
  if (ret) {
    set_err_msg(err_msg,
		"invalid tenant only alphanumeric and _ characters are allowed");
    return ret;
  }

  //set key type when it not set or set by context
  if ((op_state.get_key_type() < 0) || op_state.key_type_setbycontext) {
    op_state.set_key_type(KEY_TYPE_S3);
    op_state.key_type_setbycontext = true;
  }

  return 0;
}

// update swift_keys with new user id
static void rename_swift_keys(const rgw_user& user,
                              std::map<std::string, RGWAccessKey>& keys)
{
  std::string user_id;
  user.to_str(user_id);

  auto modify_keys = std::move(keys);
  for (auto& [k, key] : modify_keys) {
    std::string id = user_id + ":" + key.subuser;
    key.id = id;
    keys[id] = std::move(key);
  }
}

int RGWUser::execute_rename(RGWUserAdminOpState& op_state, std::string *err_msg)
{
  int ret;
  bool populated = op_state.is_populated();

  if (!op_state.has_existing_user() && !populated) {
    set_err_msg(err_msg, "user not found");
    return -ENOENT;
  }

  if (!populated) {
    ret = init(op_state);
    if (ret < 0) {
      set_err_msg(err_msg, "unable to retrieve user info");
      return ret;
    }
  }

  rgw_user& old_uid = op_state.get_user_id();
  RGWUserInfo old_user_info = op_state.get_user_info();

  rgw_user& uid = op_state.get_new_uid();
  if (old_uid.tenant != uid.tenant) {
    set_err_msg(err_msg, "users have to be under the same tenant namespace "
                + old_uid.tenant + " != " + uid.tenant);
    return -EINVAL;
  }

  // create a stub user and write only the uid index and buckets object
  RGWUserInfo stub_user_info;
  stub_user_info.user_id = uid;

  RGWObjVersionTracker objv;
  const bool exclusive = !op_state.get_overwrite_new_user(); // overwrite if requested

  ret = rgw_store_user_info(store, stub_user_info, nullptr, &objv, real_time(), exclusive);
  if (ret == -EEXIST) {
    set_err_msg(err_msg, "user name given by --new-uid already exists");
    return ret;
  }
  if (ret < 0) {
    set_err_msg(err_msg, "unable to store new user info");
    return ret;
  }

  ACLOwner owner;
  RGWAccessControlPolicy policy_instance;
  policy_instance.create_default(uid, old_user_info.display_name);
  owner = policy_instance.get_owner();
  bufferlist aclbl;
  policy_instance.encode(aclbl);

  //unlink and link buckets to new user
  bool is_truncated = false;
  string marker;
  string obj_marker;
  CephContext *cct = store->ctx();
  size_t max_buckets = cct->_conf->rgw_list_buckets_max_chunk;

  do {
    RGWUserBuckets buckets;
    int ret = rgw_read_user_buckets(store, old_uid, buckets, marker, string(),
				max_buckets, false, &is_truncated);
    if (ret < 0) {
      set_err_msg(err_msg, "unable to read bucket info of user");
      return ret;
    }

    map<string, bufferlist> attrs;
    map<std::string, RGWBucketEnt>& m = buckets.get_buckets();
    std::map<std::string, RGWBucketEnt>::iterator it;

    for (it = m.begin(); it != m.end(); ++it) {
      RGWBucketEnt obj = it->second;
      marker = it->first;

      RGWBucketInfo bucket_info;
      RGWSysObjectCtx sys_ctx = store->svc.sysobj->init_obj_ctx();

      ret = store->get_bucket_info(sys_ctx, obj.bucket.tenant, obj.bucket.name,
                                   bucket_info, NULL, null_yield, &attrs);
      if (ret < 0) {
        set_err_msg(err_msg, "failed to fetch bucket info for bucket=" + obj.bucket.name);
        return ret;
      }

      ret = rgw_set_bucket_acl(store, owner, obj.bucket, bucket_info, aclbl);
      if (ret < 0) {
        set_err_msg(err_msg, "failed to set acl on bucket " + obj.bucket.name);
        return ret;
      }

      RGWBucketEntryPoint ep;
      ep.bucket = bucket_info.bucket;
      ep.owner = uid;
      ep.creation_time = bucket_info.creation_time;
      ep.linked = true;
      map<string, bufferlist> ep_attrs;
      rgw_ep_info ep_data{ep, ep_attrs};

      ret = rgw_link_bucket(store, uid, bucket_info.bucket,
              ceph::real_time(), true, &ep_data);
      if (ret < 0) {
        set_err_msg(err_msg, "failed to link bucket " + obj.bucket.name + " to new user");
        return ret;
      }

      RGWBucketInfo new_bucket_info;
      ret = store->get_bucket_info(sys_ctx, obj.bucket.tenant, obj.bucket.name,
                                   new_bucket_info, NULL, null_yield);
      if (ret < 0) {
        set_err_msg(err_msg, "failed to fetch bucket info for bucket= " + obj.bucket.name);
        return ret;
      }

      ret = rgw_bucket_chown(store, new_bucket_info, uid,
                             old_user_info.display_name, obj_marker);
      if (ret < 0) {
        set_err_msg(err_msg, "failed to run bucket chown" + cpp_strerror(-ret));
        return ret;
      }
    }

  } while (is_truncated);

  // update the 'stub user' with all of the other fields and rewrite all of the
  // associated index objects
  RGWUserInfo& user_info = op_state.get_user_info();
  user_info.user_id = uid;
  op_state.objv = objv;

  rename_swift_keys(uid, user_info.swift_keys);

  return update(op_state, err_msg);
}

int RGWUser::execute_add(RGWUserAdminOpState& op_state, std::string *err_msg)
{
  std::string subprocess_msg;
  int ret = 0;
  bool defer_user_update = true;

  RGWUserInfo user_info;

  rgw_user& uid = op_state.get_user_id();
  std::string user_email = op_state.get_user_email();
  std::string display_name = op_state.get_display_name();

  // fail if the user exists already
  if (op_state.has_existing_user()) {
    if (!op_state.exclusive &&
        (user_email.empty() ||
	 boost::iequals(user_email, old_info.user_email)) &&
        old_info.display_name == display_name) {
      return execute_modify(op_state, err_msg);
    }

    if (op_state.found_by_email) {
      set_err_msg(err_msg, "email: " + user_email +
		  " is the email address an existing user");
      ret = -ERR_EMAIL_EXIST;
    } else if (op_state.found_by_key) {
      set_err_msg(err_msg, "duplicate key provided");
      ret = -ERR_KEY_EXIST;
    } else {
      set_err_msg(err_msg, "user: " + op_state.user_id.to_str() + " exists");
      ret = -EEXIST;
    }
    return ret;
  }

  // fail if the user_info has already been populated
  if (op_state.is_populated()) {
    set_err_msg(err_msg, "cannot overwrite already populated user");
    return -EEXIST;
  }

  // fail if the display name was not included
  if (display_name.empty()) {
    set_err_msg(err_msg, "no display name specified");
    return -EINVAL;
  }

		
  // set the user info
  user_id = uid;
  user_info.user_id = user_id;
  user_info.display_name = display_name;
  user_info.type = TYPE_RGW;

  if (!user_email.empty())
    user_info.user_email = user_email;

  CephContext *cct = store->ctx();
  if (op_state.max_buckets_specified) {
    user_info.max_buckets = op_state.get_max_buckets();
  } else {
    user_info.max_buckets = cct->_conf->rgw_user_max_buckets;
  }

  user_info.suspended = op_state.get_suspension_status();
  user_info.admin = op_state.admin;
  user_info.system = op_state.system;

  if (op_state.op_mask_specified)
    user_info.op_mask = op_state.get_op_mask();

  if (op_state.has_bucket_quota()) {
    user_info.bucket_quota = op_state.get_bucket_quota();
  } else {
    rgw_apply_default_bucket_quota(user_info.bucket_quota, cct->_conf);
  }

  if (op_state.temp_url_key_specified) {
    map<int, string>::iterator iter;
    for (iter = op_state.temp_url_keys.begin();
         iter != op_state.temp_url_keys.end(); ++iter) {
      user_info.temp_url_keys[iter->first] = iter->second;
    }
  }

  if (op_state.has_user_quota()) {
    user_info.user_quota = op_state.get_user_quota();
  } else {
    rgw_apply_default_user_quota(user_info.user_quota, cct->_conf);
  }

  // update the request
  op_state.set_user_info(user_info);
  op_state.set_populated();

  // update the helper objects
  ret = init_members(op_state);
  if (ret < 0) {
    set_err_msg(err_msg, "unable to initialize user");
    return ret;
  }

  // see if we need to add an access key
  if (op_state.has_key_op()) {
    ret = keys.add(op_state, &subprocess_msg, defer_user_update);
    if (ret < 0) {
      set_err_msg(err_msg, "unable to create access key, " + subprocess_msg);
      return ret;
    }
  }

  // see if we need to add some caps
  if (op_state.has_caps_op()) {
    ret = caps.add(op_state, &subprocess_msg, defer_user_update);
    if (ret < 0) {
      set_err_msg(err_msg, "unable to add user capabilities, " + subprocess_msg);
      return ret;
    }
  }

  ret = update(op_state, err_msg);
  if (ret < 0)
    return ret;

  return 0;
}


int RGWUser::add(RGWUserAdminOpState& op_state, std::string *err_msg)
{
  std::string subprocess_msg;
  int ret;

  ret = check_op(op_state, &subprocess_msg);
  if (ret < 0) {
    set_err_msg(err_msg, "unable to parse parameters, " + subprocess_msg);
    return ret;
  }

  ret = execute_add(op_state, &subprocess_msg);
  if (ret < 0) {
    set_err_msg(err_msg, "unable to create user, " + subprocess_msg);
    return ret;
  }

  return 0;
}

int RGWUser::rename(RGWUserAdminOpState& op_state, std::string *err_msg)
{
  std::string subprocess_msg;
  int ret;

  ret = check_op(op_state, &subprocess_msg);
  if (ret < 0) {
    set_err_msg(err_msg, "unable to parse parameters, " + subprocess_msg);
    return ret;
  }

  ret = execute_rename(op_state, &subprocess_msg);
  if (ret < 0) {
    set_err_msg(err_msg, "unable to rename user, " + subprocess_msg);
    return ret;
  }

  return 0;
}

int RGWUser::execute_remove(RGWUserAdminOpState& op_state, std::string *err_msg, optional_yield y)
{
  int ret;

  bool purge_data = op_state.will_purge_data();
  rgw_user& uid = op_state.get_user_id();
  RGWUserInfo user_info = op_state.get_user_info();

  if (!op_state.has_existing_user()) {
    set_err_msg(err_msg, "user does not exist");
    return -ENOENT;
  }

  bool is_truncated = false;
  string marker;
  CephContext *cct = store->ctx();
  size_t max_buckets = cct->_conf->rgw_list_buckets_max_chunk;
  do {
    RGWUserBuckets buckets;
    ret = rgw_read_user_buckets(store, uid, buckets, marker, string(),
				max_buckets, false, &is_truncated);
    if (ret < 0) {
      set_err_msg(err_msg, "unable to read user bucket info");
      return ret;
    }

    map<std::string, RGWBucketEnt>& m = buckets.get_buckets();
    if (!m.empty() && !purge_data) {
      set_err_msg(err_msg, "must specify purge data to remove user with buckets");
      return -EEXIST; // change to code that maps to 409: conflict
    }

    std::map<std::string, RGWBucketEnt>::iterator it;
    for (it = m.begin(); it != m.end(); ++it) {
      ret = rgw_remove_bucket(store, ((*it).second).bucket, true, y);
      if (ret < 0) {
        set_err_msg(err_msg, "unable to delete user data");
        return ret;
      }

      marker = it->first;
    }

  } while (is_truncated);

  ret = user_ctl->remove_info(user_info, y, RGWUserCtl::RemoveParams()
                                            .set_objv_tracker(&op_state.objv));
  if (ret < 0) {
    set_err_msg(err_msg, "unable to remove user from RADOS");
    return ret;
  }

  op_state.clear_populated();
  clear_populated();

  return 0;
}

int RGWUser::remove(RGWUserAdminOpState& op_state, optional_yield y, std::string *err_msg)
{
  std::string subprocess_msg;
  int ret;

  ret = check_op(op_state, &subprocess_msg);
  if (ret < 0) {
    set_err_msg(err_msg, "unable to parse parameters, " + subprocess_msg);
    return ret;
  }

  ret = execute_remove(op_state, &subprocess_msg, y);
  if (ret < 0) {
    set_err_msg(err_msg, "unable to remove user, " + subprocess_msg);
    return ret;
  }

  return 0;
}

int RGWUser::execute_modify(RGWUserAdminOpState& op_state, std::string *err_msg)
{
  bool populated = op_state.is_populated();
  int ret = 0;
  std::string subprocess_msg;
  std::string op_email = op_state.get_user_email();
  std::string display_name = op_state.get_display_name();

  RGWUserInfo user_info;
  RGWUserInfo duplicate_check;

  // ensure that the user info has been populated or is populate-able
  if (!op_state.has_existing_user() && !populated) {
    set_err_msg(err_msg, "user not found");
    return -ENOENT;
  }

  // if the user hasn't already been populated...attempt to
  if (!populated) {
    ret = init(op_state);
    if (ret < 0) {
      set_err_msg(err_msg, "unable to retrieve user info");
      return ret;
    }
  }

  // ensure that we can modify the user's attributes
  if (user_id.compare(RGW_USER_ANON_ID) == 0) {
    set_err_msg(err_msg, "unable to modify anonymous user's info");
    return -EACCES;
  }

  user_info = old_info;

  std::string old_email = old_info.user_email;
  if (!op_email.empty()) {
    // make sure we are not adding a duplicate email
    if (old_email != op_email) {
      ret = rgw_get_user_info_by_email(user_ctl, op_email, duplicate_check);
      if (ret >= 0 && duplicate_check.user_id.compare(user_id) != 0) {
        set_err_msg(err_msg, "cannot add duplicate email");
        return -ERR_EMAIL_EXIST;
      }
    }
    user_info.user_email = op_email;
  } else if (op_email.empty() && op_state.user_email_specified) {
    ldout(store->ctx(), 10) << "removing email index: " << user_info.user_email << dendl;
    /* will be physically removed later when calling update() */
    user_info.user_email.clear();
  }

  // update the remaining user info
  if (!display_name.empty())
    user_info.display_name = display_name;

  if (op_state.max_buckets_specified)
    user_info.max_buckets = op_state.get_max_buckets();

  if (op_state.admin_specified)
    user_info.admin = op_state.admin;

  if (op_state.system_specified)
    user_info.system = op_state.system;

  if (op_state.temp_url_key_specified) {
    map<int, string>::iterator iter;
    for (iter = op_state.temp_url_keys.begin();
         iter != op_state.temp_url_keys.end(); ++iter) {
      user_info.temp_url_keys[iter->first] = iter->second;
    }
  }

  if (op_state.op_mask_specified)
    user_info.op_mask = op_state.get_op_mask();

  if (op_state.has_bucket_quota())
    user_info.bucket_quota = op_state.get_bucket_quota();

  if (op_state.has_user_quota())
    user_info.user_quota = op_state.get_user_quota();

  if (op_state.has_suspension_op()) {
    __u8 suspended = op_state.get_suspension_status();
    user_info.suspended = suspended;

    RGWUserBuckets buckets;

    if (user_id.empty()) {
      set_err_msg(err_msg, "empty user id passed...aborting");
      return -EINVAL;
    }

    bool is_truncated = false;
    string marker;
    CephContext *cct = store->ctx();
    size_t max_buckets = cct->_conf->rgw_list_buckets_max_chunk;
    do {
      ret = rgw_read_user_buckets(store, user_id, buckets, marker, string(),
				  max_buckets, false, &is_truncated);
      if (ret < 0) {
        set_err_msg(err_msg, "could not get buckets for uid:  " + user_id.to_str());
        return ret;
      }

      map<string, RGWBucketEnt>& m = buckets.get_buckets();
      map<string, RGWBucketEnt>::iterator iter;

      vector<rgw_bucket> bucket_names;
      for (iter = m.begin(); iter != m.end(); ++iter) {
        RGWBucketEnt obj = iter->second;
        bucket_names.push_back(obj.bucket);

        marker = iter->first;
      }

      ret = store->set_buckets_enabled(bucket_names, !suspended);
      if (ret < 0) {
        set_err_msg(err_msg, "failed to modify bucket");
        return ret;
      }

    } while (is_truncated);
  }

  if (op_state.mfa_ids_specified) {
    user_info.mfa_ids = op_state.mfa_ids;
  }
  op_state.set_user_info(user_info);

  // if we're supposed to modify keys, do so
  if (op_state.has_key_op()) {
    ret = keys.add(op_state, &subprocess_msg, true);
    if (ret < 0) {
      set_err_msg(err_msg, "unable to create or modify keys, " + subprocess_msg);
      return ret;
    }
  }

  ret = update(op_state, err_msg);
  if (ret < 0)
    return ret;

  return 0;
}

int RGWUser::modify(RGWUserAdminOpState& op_state, std::string *err_msg)
{
  std::string subprocess_msg;
  int ret;

  ret = check_op(op_state, &subprocess_msg);
  if (ret < 0) {
    set_err_msg(err_msg, "unable to parse parameters, " + subprocess_msg);
    return ret;
  }

  ret = execute_modify(op_state, &subprocess_msg);
  if (ret < 0) {
    set_err_msg(err_msg, "unable to modify user, " + subprocess_msg);
    return ret;
  }

  return 0;
}

int RGWUser::info(RGWUserAdminOpState& op_state, RGWUserInfo& fetched_info, std::string *err_msg)
{
  int ret = init(op_state);
  if (ret < 0) {
    set_err_msg(err_msg, "unable to fetch user info");
    return ret;
  }

  fetched_info = op_state.get_user_info();

  return 0;
}

int RGWUser::info(RGWUserInfo& fetched_info, std::string *err_msg)
{
  if (!is_populated()) {
    set_err_msg(err_msg, "no user info saved");
    return -EINVAL;
  }

  fetched_info = old_info;

  return 0;
}

int RGWUser::list(RGWUserAdminOpState& op_state, RGWFormatterFlusher& flusher)
{
  Formatter *formatter = flusher.get_formatter();
  void *handle = nullptr;
  std::string metadata_key = "user";
  if (op_state.max_entries > 1000) {
    op_state.max_entries = 1000;
  }

  auto meta_mgr = store->ctl.meta.mgr;

  int ret = meta_mgr->list_keys_init(metadata_key, op_state.marker, &handle);
  if (ret < 0) {
    return ret;
  }

  bool truncated = false;
  uint64_t count = 0;
  uint64_t left = 0;
  flusher.start(0);

  // open the result object section
  formatter->open_object_section("result");

  // open the user id list array section
  formatter->open_array_section("keys");
  do {
    std::list<std::string> keys;
    left = op_state.max_entries - count;
    ret = meta_mgr->list_keys_next(handle, left, keys, &truncated);
    if (ret < 0 && ret != -ENOENT) {
      return ret;
    } if (ret != -ENOENT) {
      for (std::list<std::string>::iterator iter = keys.begin(); iter != keys.end(); ++iter) {
      formatter->dump_string("key", *iter);
        ++count;
      }
    }
  } while (truncated && left > 0);
  // close user id list section
  formatter->close_section();

  formatter->dump_bool("truncated", truncated);
  formatter->dump_int("count", count);
  if (truncated) {
    formatter->dump_string("marker", meta_mgr->get_marker(handle));
  }

  // close result object section
  formatter->close_section();

  meta_mgr->list_keys_complete(handle);

  flusher.flush();
  return 0;
}

int RGWUserAdminOp_User::list(RGWRados *store, RGWUserAdminOpState& op_state,
                  RGWFormatterFlusher& flusher)
{
  RGWUser user;

  int ret = user.init_storage(store);
  if (ret < 0)
    return ret;

  ret = user.list(op_state, flusher);
  if (ret < 0)
    return ret;

  return 0;
}

int RGWUserAdminOp_User::info(RGWRados *store, RGWUserAdminOpState& op_state,
                  RGWFormatterFlusher& flusher)
{
  RGWUserInfo info;
  RGWUser user;

  int ret = user.init(store, op_state);
  if (ret < 0)
    return ret;

  if (!op_state.has_existing_user())
    return -ERR_NO_SUCH_USER;

  Formatter *formatter = flusher.get_formatter();

  ret = user.info(info, NULL);
  if (ret < 0)
    return ret;

  if (op_state.sync_stats) {
    ret = rgw_user_sync_all_stats(store, info.user_id);
    if (ret < 0) {
      return ret;
    }
  }

  RGWStorageStats stats;
  RGWStorageStats *arg_stats = NULL;
  if (op_state.fetch_stats) {
    int ret = store->ctl.user->read_stats(info.user_id, &stats);
    if (ret < 0 && ret != -ENOENT) {
      return ret;
    }

    arg_stats = &stats;
  }

  if (formatter) {
    flusher.start(0);

    dump_user_info(formatter, info, arg_stats);
    flusher.flush();
  }

  return 0;
}

int RGWUserAdminOp_User::create(RGWRados *store, RGWUserAdminOpState& op_state,
                  RGWFormatterFlusher& flusher)
{
  RGWUserInfo info;
  RGWUser user;
  int ret = user.init(store, op_state);
  if (ret < 0)
    return ret;

  Formatter *formatter = flusher.get_formatter();

  ret = user.add(op_state, NULL);
  if (ret < 0) {
    if (ret == -EEXIST)
      ret = -ERR_USER_EXIST;
    return ret;
  }

  ret = user.info(info, NULL);
  if (ret < 0)
    return ret;

  if (formatter) {
    flusher.start(0);

    dump_user_info(formatter, info);
    flusher.flush();
  }

  return 0;
}

int RGWUserAdminOp_User::modify(RGWRados *store, RGWUserAdminOpState& op_state,
                  RGWFormatterFlusher& flusher)
{
  RGWUserInfo info;
  RGWUser user;
  int ret = user.init(store, op_state);
  if (ret < 0)
    return ret;
  Formatter *formatter = flusher.get_formatter();

  ret = user.modify(op_state, NULL);
  if (ret < 0) {
    if (ret == -ENOENT)
      ret = -ERR_NO_SUCH_USER;
    return ret;
  }

  ret = user.info(info, NULL);
  if (ret < 0)
    return ret;

  if (formatter) {
    flusher.start(0);

    dump_user_info(formatter, info);
    flusher.flush();
  }

  return 0;
}

int RGWUserAdminOp_User::remove(RGWRados *store, RGWUserAdminOpState& op_state,
                  RGWFormatterFlusher& flusher, optional_yield y)
{
  RGWUserInfo info;
  RGWUser user;
  int ret = user.init(store, op_state);
  if (ret < 0)
    return ret;


  ret = user.remove(op_state, y, NULL);

  if (ret == -ENOENT)
    ret = -ERR_NO_SUCH_USER;
  return ret;
}

int RGWUserAdminOp_Subuser::create(RGWRados *store, RGWUserAdminOpState& op_state,
                  RGWFormatterFlusher& flusher)
{
  RGWUserInfo info;
  RGWUser user;
  int ret = user.init(store, op_state);
  if (ret < 0)
    return ret;

  if (!op_state.has_existing_user())
    return -ERR_NO_SUCH_USER;

  Formatter *formatter = flusher.get_formatter();

  ret = user.subusers.add(op_state, NULL);
  if (ret < 0)
    return ret;

  ret = user.info(info, NULL);
  if (ret < 0)
    return ret;

  if (formatter) {
    flusher.start(0);

    dump_subusers_info(formatter, info);
    flusher.flush();
  }

  return 0;
}

int RGWUserAdminOp_Subuser::modify(RGWRados *store, RGWUserAdminOpState& op_state,
                  RGWFormatterFlusher& flusher)
{
  RGWUserInfo info;
  RGWUser user;
  int ret = user.init(store, op_state);
  if (ret < 0)
    return ret;

  if (!op_state.has_existing_user())
    return -ERR_NO_SUCH_USER;

  Formatter *formatter = flusher.get_formatter();

  ret = user.subusers.modify(op_state, NULL);
  if (ret < 0)
    return ret;

  ret = user.info(info, NULL);
  if (ret < 0)
    return ret;
 
  if (formatter) {
    flusher.start(0);

    dump_subusers_info(formatter, info);
    flusher.flush();
  }

  return 0;
}

int RGWUserAdminOp_Subuser::remove(RGWRados *store, RGWUserAdminOpState& op_state,
                  RGWFormatterFlusher& flusher)
{
  RGWUserInfo info;
  RGWUser user;
  int ret = user.init(store, op_state);
  if (ret < 0)
    return ret;


  if (!op_state.has_existing_user())
    return -ERR_NO_SUCH_USER;

  ret = user.subusers.remove(op_state, NULL);
  if (ret < 0)
    return ret;

  return 0;
}

int RGWUserAdminOp_Key::create(RGWRados *store, RGWUserAdminOpState& op_state,
                  RGWFormatterFlusher& flusher)
{
  RGWUserInfo info;
  RGWUser user;
  int ret = user.init(store, op_state);
  if (ret < 0)
    return ret;

  if (!op_state.has_existing_user())
    return -ERR_NO_SUCH_USER;

  Formatter *formatter = flusher.get_formatter();

  ret = user.keys.add(op_state, NULL);
  if (ret < 0)
    return ret;

  ret = user.info(info, NULL);
  if (ret < 0)
    return ret;

  if (formatter) {
    flusher.start(0);

    int key_type = op_state.get_key_type();

    if (key_type == KEY_TYPE_SWIFT)
      dump_swift_keys_info(formatter, info);

    else if (key_type == KEY_TYPE_S3)
      dump_access_keys_info(formatter, info);

    flusher.flush();
  }

  return 0;
}

int RGWUserAdminOp_Key::remove(RGWRados *store, RGWUserAdminOpState& op_state,
                  RGWFormatterFlusher& flusher)
{
  RGWUserInfo info;
  RGWUser user;
  int ret = user.init(store, op_state);
  if (ret < 0)
    return ret;

  if (!op_state.has_existing_user())
    return -ERR_NO_SUCH_USER;


  ret = user.keys.remove(op_state, NULL);
  if (ret < 0)
    return ret;

  return 0;
}

int RGWUserAdminOp_Caps::add(RGWRados *store, RGWUserAdminOpState& op_state,
                  RGWFormatterFlusher& flusher)
{
  RGWUserInfo info;
  RGWUser user;
  int ret = user.init(store, op_state);
  if (ret < 0)
    return ret;

  if (!op_state.has_existing_user())
    return -ERR_NO_SUCH_USER;

  Formatter *formatter = flusher.get_formatter();

  ret = user.caps.add(op_state, NULL);
  if (ret < 0)
    return ret;

  ret = user.info(info, NULL);
  if (ret < 0)
    return ret;

  if (formatter) {
    flusher.start(0);

    info.caps.dump(formatter);
    flusher.flush();
  }

  return 0;
}


int RGWUserAdminOp_Caps::remove(RGWRados *store, RGWUserAdminOpState& op_state,
                  RGWFormatterFlusher& flusher)
{
  RGWUserInfo info;
  RGWUser user;
  int ret = user.init(store, op_state);
  if (ret < 0)
    return ret;

  if (!op_state.has_existing_user())
    return -ERR_NO_SUCH_USER;

  Formatter *formatter = flusher.get_formatter();

  ret = user.caps.remove(op_state, NULL);
  if (ret < 0)
    return ret;

  ret = user.info(info, NULL);
  if (ret < 0)
    return ret;

  if (formatter) {
    flusher.start(0);

    info.caps.dump(formatter);
    flusher.flush();
  }

  return 0;
}

class RGWUserMetadataHandler : public RGWMetadataHandler_GenericMetaBE {
public:
  struct Svc {
    RGWSI_User *user{nullptr};
  } svc;

  RGWUserMetadataHandler(RGWSI_User *user_svc) {
    base_init(user_svc->ctx(), user_svc->get_be_handler());
    svc.user = user_svc;
  }

  string get_type() override { return "user"; }

  int do_get(RGWSI_MetaBackend_Handler::Op *op, string& entry, RGWMetadataObject **obj, optional_yield y) override {
    RGWUserCompleteInfo uci;
    RGWObjVersionTracker objv_tracker;
    real_time mtime;

    rgw_user user = RGWSI_User::user_from_meta_key(entry);

    int ret = svc.user->read_user_info(op->ctx(), user, &uci.info, &objv_tracker,
                                       &mtime, nullptr, &uci.attrs,
                                       y);
    if (ret < 0) {
      return ret;
    }

    RGWUserMetadataObject *mdo = new RGWUserMetadataObject(uci, objv_tracker.read_version, mtime);
    *obj = mdo;

    return 0;
  }

  RGWMetadataObject *get_meta_obj(JSONObj *jo, const obj_version& objv, const ceph::real_time& mtime) override {
    RGWUserCompleteInfo uci;

    try {
      decode_json_obj(uci, jo);
    } catch (JSONDecoder::err& e) {
      return nullptr;
    }

    return new RGWUserMetadataObject(uci, objv, mtime);
  }

  int do_put(RGWSI_MetaBackend_Handler::Op *op, string& entry,
             RGWMetadataObject *obj,
             RGWObjVersionTracker& objv_tracker,
             optional_yield y,
             RGWMDLogSyncType type) override;

  int do_remove(RGWSI_MetaBackend_Handler::Op *op, string& entry, RGWObjVersionTracker& objv_tracker,
                optional_yield y) {
    RGWUserInfo info;

    rgw_user user = RGWSI_User::user_from_meta_key(entry);

    int ret = svc.user->read_user_info(op->ctx(), user, &info, nullptr,
                                       nullptr, nullptr, nullptr,
                                       y);
    if (ret < 0) {
      return ret;
    }

    return svc.user->remove_user_info(op->ctx(), info, &objv_tracker,
                                      y);
  }
};

class RGWMetadataHandlerPut_User : public RGWMetadataHandlerPut_SObj
{
  RGWUserMetadataHandler *uhandler;
  RGWUserMetadataObject *uobj;
public:
  RGWMetadataHandlerPut_User(RGWUserMetadataHandler *_handler,
                             RGWSI_MetaBackend_Handler::Op *op, string& entry,
                             RGWMetadataObject *obj, RGWObjVersionTracker& objv_tracker,
                             optional_yield y,
                             RGWMDLogSyncType type) : RGWMetadataHandlerPut_SObj(_handler, op, entry, obj, objv_tracker, y, type),
                                                                uhandler(_handler) {
    uobj = static_cast<RGWUserMetadataObject *>(obj);
  }

  int put_checked() override;
};

int RGWUserMetadataHandler::do_put(RGWSI_MetaBackend_Handler::Op *op, string& entry,
                                   RGWMetadataObject *obj,
                                   RGWObjVersionTracker& objv_tracker,
                                   optional_yield y,
                                   RGWMDLogSyncType type)
{
  RGWMetadataHandlerPut_User put_op(this, op, entry, obj, objv_tracker, y, type);
  return do_put_operate(&put_op);
}

int RGWMetadataHandlerPut_User::put_checked()
{
  RGWUserMetadataObject *orig_obj = static_cast<RGWUserMetadataObject *>(old_obj);
  RGWUserCompleteInfo& uci = uobj->get_uci();

  map<string, bufferlist> *pattrs{nullptr};
  if (uci.has_attrs) {
    pattrs = &uci.attrs;
  }

  RGWUserInfo *pold_info = (orig_obj ? &orig_obj->get_uci().info : nullptr);

  auto mtime = obj->get_mtime();

  int ret = uhandler->svc.user->store_user_info(op->ctx(), uci.info, pold_info,
                                               &objv_tracker, mtime,
                                               false, pattrs, y);
  if (ret < 0) {
    return ret;
  }

  return STATUS_APPLIED;
}


RGWUserCtl::RGWUserCtl(RGWSI_Zone *zone_svc,
                       RGWSI_User *user_svc,
                       RGWUserMetadataHandler *_umhandler) : umhandler(_umhandler) {
  svc.zone = zone_svc;
  svc.user = user_svc;
  be_handler = umhandler->get_be_handler();
}

template <class T>
class optional_default
{
  const std::optional<T>& opt;
  std::optional<T> def;
  const T *p;
public:
  optional_default(const std::optional<T>& _o) : opt(_o) {
    if (opt) {
      p = &(*opt);
    } else {
      def = T();
      p = &(*def);
    }
  }

  const T *operator->() {
    return p;
  }

  const T& operator*() {
    return *p;
  }
};

int RGWUserCtl::get_info_by_uid(const rgw_user& uid,
                                RGWUserInfo *info,
                                optional_yield y,
                                const GetParams& params)

{
  return be_handler->call([&](RGWSI_MetaBackend_Handler::Op *op) {
    return svc.user->read_user_info(op->ctx(),
                                    uid,
                                    info,
                                    params.objv_tracker,
                                    params.mtime,
                                    params.cache_info,
                                    params.attrs,
                                    y);
  });
}

int RGWUserCtl::get_info_by_email(const string& email,
                                  RGWUserInfo *info,
                                  optional_yield y,
                                  const GetParams& params)
{
  return be_handler->call([&](RGWSI_MetaBackend_Handler::Op *op) {
    return svc.user->get_user_info_by_email(op->ctx(), email,
                                            info,
                                            params.objv_tracker,
                                            params.mtime,
                                            y);
  });
}

int RGWUserCtl::get_info_by_swift(const string& swift_name,
                                  RGWUserInfo *info,
                                  optional_yield y,
                                  const GetParams& params)
{
  return be_handler->call([&](RGWSI_MetaBackend_Handler::Op *op) {
    return svc.user->get_user_info_by_swift(op->ctx(), swift_name,
                                            info,
                                            params.objv_tracker,
                                            params.mtime,
                                            y);
  });
}

int RGWUserCtl::get_info_by_access_key(const string& access_key,
                                       RGWUserInfo *info,
                                       optional_yield y,
                                       const GetParams& params)
{
  return be_handler->call([&](RGWSI_MetaBackend_Handler::Op *op) {
    return svc.user->get_user_info_by_access_key(op->ctx(), access_key,
                                                 info,
                                                 params.objv_tracker,
                                                 params.mtime,
                                                 y);
  });
}

int RGWUserCtl::get_attrs_by_uid(const rgw_user& user_id,
                                 map<string, bufferlist> *pattrs,
                                 optional_yield y,
                                 RGWObjVersionTracker *objv_tracker)
{
  RGWUserInfo user_info;

  return get_info_by_uid(user_id, &user_info, y, RGWUserCtl::GetParams()
                         .set_attrs(pattrs)
                         .set_objv_tracker(objv_tracker));
}

int RGWUserCtl::store_info(const RGWUserInfo& info, optional_yield y,
                           const PutParams& params)
{
  string key = RGWSI_User::get_meta_key(info.user_id);

  return be_handler->call([&](RGWSI_MetaBackend_Handler::Op *op) {
    return svc.user->store_user_info(op->ctx(), info,
                                     params.old_info,
                                     params.objv_tracker,
                                     params.mtime,
                                     params.exclusive,
                                     params.attrs,
                                     y);
  });
}

int RGWUserCtl::remove_info(const RGWUserInfo& info, optional_yield y,
                            const RemoveParams& params)

{
  string key = RGWSI_User::get_meta_key(info.user_id);

  return be_handler->call([&](RGWSI_MetaBackend_Handler::Op *op) {
    return svc.user->remove_user_info(op->ctx(), info,
                                      params.objv_tracker,
                                      y);
  });
}

int RGWUserCtl::add_bucket(const rgw_user& user,
                           const rgw_bucket& bucket,
                           ceph::real_time creation_time)

{
  return be_handler->call([&](RGWSI_MetaBackend_Handler::Op *op) {
    return svc.user->add_bucket(op->ctx(), user, bucket, creation_time);
  });
}

int RGWUserCtl::remove_bucket(const rgw_user& user,
                              const rgw_bucket& bucket)

{
  return be_handler->call([&](RGWSI_MetaBackend_Handler::Op *op) {
    return svc.user->remove_bucket(op->ctx(), user, bucket);
  });
}

int RGWUserCtl::list_buckets(const rgw_user& user,
                             const string& marker,
                             const string& end_marker,
                             uint64_t max,
                             bool need_stats,
                             RGWUserBuckets *buckets,
                             bool *is_truncated,
                             uint64_t default_max)
{
  if (!max) {
    max = default_max;
  }

  return be_handler->call([&](RGWSI_MetaBackend_Handler::Op *op) {
    int ret = svc.user->list_buckets(op->ctx(), user, marker, end_marker,
                                     max, buckets, is_truncated);
    if (ret < 0) {
      return ret;
    }
    if (need_stats) {
      map<string, RGWBucketEnt>& m = buckets->get_buckets();
      ret = ctl.bucket->read_buckets_stats(m, null_yield);
      if (ret < 0 && ret != -ENOENT) {
        ldout(svc.user->ctx(), 0) << "ERROR: could not get stats for buckets" << dendl;
        return ret;
      }
    }
    return 0;
  });
}

int RGWUserCtl::flush_bucket_stats(const rgw_user& user,
                                   const RGWBucketEnt& ent)
{
  return be_handler->call([&](RGWSI_MetaBackend_Handler::Op *op) {
    return svc.user->flush_bucket_stats(op->ctx(), user, ent);
  });
}

int RGWUserCtl::complete_flush_stats(const rgw_user& user)
{
  return be_handler->call([&](RGWSI_MetaBackend_Handler::Op *op) {
    return svc.user->complete_flush_stats(op->ctx(), user);
  });
}

int RGWUserCtl::reset_stats(const rgw_user& user)
{
  return be_handler->call([&](RGWSI_MetaBackend_Handler::Op *op) {
    return svc.user->reset_bucket_stats(op->ctx(), user);
  });
}

int RGWUserCtl::read_stats(const rgw_user& user, RGWStorageStats *stats,
			   ceph::real_time *last_stats_sync,
			   ceph::real_time *last_stats_update)
{
  return be_handler->call([&](RGWSI_MetaBackend_Handler::Op *op) {
    return svc.user->read_stats(op->ctx(), user, stats,
				last_stats_sync, last_stats_update);
  });
}

int RGWUserCtl::read_stats_async(const rgw_user& user, RGWGetUserStats_CB *cb)
{
  return be_handler->call([&](RGWSI_MetaBackend_Handler::Op *op) {
    return svc.user->read_stats_async(op->ctx(), user, cb);
  });
}

RGWMetadataHandler *RGWUserMetaHandlerAllocator::alloc(RGWSI_User *user_svc) {
  return new RGWUserMetadataHandler(user_svc);
}
<|MERGE_RESOLUTION|>--- conflicted
+++ resolved
@@ -159,170 +159,6 @@
                         bool exclusive,
                         map<string, bufferlist> *pattrs)
 {
-<<<<<<< HEAD
-  int ret;
-  RGWObjVersionTracker ot;
-
-  if (objv_tracker) {
-    ot = *objv_tracker;
-  }
-
-  if (ot.write_version.tag.empty()) {
-    if (ot.read_version.tag.empty()) {
-      ot.generate_new_write_ver(store->ctx());
-    } else {
-      ot.write_version = ot.read_version;
-      ot.write_version.ver++;
-    }
-  }
-
-  map<string, RGWAccessKey>::iterator iter;
-  for (iter = info.swift_keys.begin(); iter != info.swift_keys.end(); ++iter) {
-    if (old_info && old_info->swift_keys.count(iter->first) != 0)
-      continue;
-    RGWAccessKey& k = iter->second;
-    /* check if swift mapping exists */
-    RGWUserInfo inf;
-    int r = rgw_get_user_info_by_swift(store, k.id, inf);
-    if (r >= 0 && inf.user_id.compare(info.user_id) != 0 &&
-    (!old_info || inf.user_id.compare(old_info->user_id) != 0)) {
-      ldout(store->ctx(), 0) << "WARNING: can't store user info, swift id (" << k.id
-        << ") already mapped to another user (" << info.user_id << ")" << dendl;
-      return -EEXIST;
-    }
-  }
-
-  if (!info.access_keys.empty()) {
-    /* check if access keys already exist */
-    RGWUserInfo inf;
-    map<string, RGWAccessKey>::iterator iter = info.access_keys.begin();
-    for (; iter != info.access_keys.end(); ++iter) {
-      RGWAccessKey& k = iter->second;
-      if (old_info && old_info->access_keys.count(iter->first) != 0)
-        continue;
-      int r = rgw_get_user_info_by_access_key(store, k.id, inf);
-      if (r >= 0 && inf.user_id.compare(info.user_id) != 0 &&
-      (!old_info || inf.user_id.compare(old_info->user_id) != 0)) {
-        ldout(store->ctx(), 0) << "WARNING: can't store user info, access key already mapped to another user" << dendl;
-        return -EEXIST;
-      }
-    }
-  }
-
-  RGWUID ui;
-  ui.user_id = info.user_id;
-
-  bufferlist link_bl;
-  encode(ui, link_bl);
-
-  bufferlist data_bl;
-  encode(ui, data_bl);
-  encode(info, data_bl);
-
-  string key;
-  info.user_id.to_str(key);
-
-  ret = store->meta_mgr->put_entry(user_meta_handler, key, data_bl, exclusive, &ot, mtime, pattrs);
-  if (ret < 0)
-    return ret;
-
-  if (!info.user_email.empty()) {
-    if (!old_info ||
-        old_info->user_email.compare(info.user_email) != 0) { /* only if new index changed */
-      ret = rgw_put_system_obj(store, store->svc.zone->get_zone_params().user_email_pool, info.user_email,
-                               link_bl, exclusive, NULL, real_time());
-      if (ret < 0)
-        return ret;
-    }
-  }
-
-  const bool renamed = old_info && old_info->user_id != info.user_id;
-  if (!info.access_keys.empty()) {
-    map<string, RGWAccessKey>::iterator iter = info.access_keys.begin();
-    for (; iter != info.access_keys.end(); ++iter) {
-      RGWAccessKey& k = iter->second;
-      if (old_info && old_info->access_keys.count(iter->first) != 0 && !renamed)
-	 continue;
-
-      ret = rgw_put_system_obj(store, store->svc.zone->get_zone_params().user_keys_pool, k.id,
-                               link_bl, exclusive, NULL, real_time());
-      if (ret < 0)
-        return ret;
-    }
-  }
-
-  map<string, RGWAccessKey>::iterator siter;
-  for (siter = info.swift_keys.begin(); siter != info.swift_keys.end(); ++siter) {
-    RGWAccessKey& k = siter->second;
-    if (old_info && old_info->swift_keys.count(siter->first) != 0 && !renamed)
-      continue;
-
-    ret = rgw_put_system_obj(store, store->svc.zone->get_zone_params().user_swift_pool, k.id,
-                             link_bl, exclusive, NULL, real_time());
-    if (ret < 0)
-      return ret;
-  }
-
-  return ret;
-}
-
-struct user_info_entry {
-  RGWUserInfo info;
-  RGWObjVersionTracker objv_tracker;
-  real_time mtime;
-};
-
-static RGWChainedCacheImpl<user_info_entry> uinfo_cache;
-
-int rgw_get_user_info_from_index(RGWRados * const store,
-                                 const string& key,
-                                 const rgw_pool& pool,
-                                 RGWUserInfo& info,
-                                 RGWObjVersionTracker * const objv_tracker,
-                                 real_time * const pmtime)
-{
-  if (auto e = uinfo_cache.find(key)) {
-    info = e->info;
-    if (objv_tracker)
-      *objv_tracker = e->objv_tracker;
-    if (pmtime)
-      *pmtime = e->mtime;
-    return 0;
-  }
-
-  user_info_entry e;
-  bufferlist bl;
-  RGWUID uid;
-  auto obj_ctx = store->svc.sysobj->init_obj_ctx();
-
-  int ret = rgw_get_system_obj(store, obj_ctx, pool, key, bl, NULL, &e.mtime, null_yield);
-  if (ret < 0)
-    return ret;
-
-  rgw_cache_entry_info cache_info;
-
-  auto iter = bl.cbegin();
-  try {
-    decode(uid, iter);
-    int ret = rgw_get_user_info_by_uid(store, uid.user_id, e.info, &e.objv_tracker, NULL, &cache_info);
-    if (ret < 0) {
-      return ret;
-    }
-  } catch (buffer::error& err) {
-    ldout(store->ctx(), 0) << "ERROR: failed to decode user info, caught buffer::error" << dendl;
-    return -EIO;
-  }
-
-  uinfo_cache.put(store->svc.cache, key, &e, { &cache_info });
-
-  info = e.info;
-  if (objv_tracker)
-    *objv_tracker = e.objv_tracker;
-  if (pmtime)
-    *pmtime = e.mtime;
-
-  return 0;
-=======
   return user_ctl->store_info(info, null_yield,
                               RGWUserCtl::PutParams()
                               .set_old_info(old_info)
@@ -330,7 +166,6 @@
                               .set_mtime(mtime)
                               .set_exclusive(exclusive)
                               .set_attrs(pattrs));
->>>>>>> 2bf10310
 }
 
 /**
@@ -392,131 +227,10 @@
                                            RGWObjVersionTracker* objv_tracker,
                                            real_time *pmtime)
 {
-<<<<<<< HEAD
-  return rgw_get_user_info_from_index(store, access_key,
-                                      store->svc.zone->get_zone_params().user_keys_pool,
-                                      info, objv_tracker, pmtime);
-}
-
-int rgw_get_user_attrs_by_uid(RGWRados *store,
-                              const rgw_user& user_id,
-                              map<string, bufferlist>& attrs,
-                              RGWObjVersionTracker *objv_tracker)
-{
-  auto obj_ctx = store->svc.sysobj->init_obj_ctx();
-  rgw_raw_obj obj(store->svc.zone->get_zone_params().user_uid_pool, user_id.to_str());
-  auto src = obj_ctx.get_obj(obj);
-
-  return src.rop()
-            .set_attrs(&attrs)
-            .set_objv_tracker(objv_tracker)
-            .stat(null_yield);
-}
-
-int rgw_remove_key_index(RGWRados *store, RGWAccessKey& access_key)
-{
-  rgw_raw_obj obj(store->svc.zone->get_zone_params().user_keys_pool, access_key.id);
-  auto obj_ctx = store->svc.sysobj->init_obj_ctx();
-  auto sysobj = obj_ctx.get_obj(obj);
-  return sysobj.wop().remove(null_yield);
-}
-
-int rgw_remove_uid_index(RGWRados *store, rgw_user& uid)
-{
-  return store->meta_mgr->remove_entry(user_meta_handler, uid.to_str(), nullptr);
-}
-
-int rgw_remove_user_buckets_index(RGWRados *store, rgw_user& uid)
-{
-  string buckets_obj_id;
-  rgw_get_buckets_obj(uid, buckets_obj_id);
-  rgw_raw_obj uid_bucks(store->svc.zone->get_zone_params().user_uid_pool, buckets_obj_id);
-  auto obj_ctx = store->svc.sysobj->init_obj_ctx();
-  auto sysobj = obj_ctx.get_obj(uid_bucks);
-  return sysobj.wop().remove(null_yield);
-}
-
-int rgw_remove_email_index(RGWRados *store, string& email)
-{
-  if (email.empty()) {
-    return 0;
-  }
-  rgw_raw_obj obj(store->svc.zone->get_zone_params().user_email_pool, email);
-  auto obj_ctx = store->svc.sysobj->init_obj_ctx();
-  auto sysobj = obj_ctx.get_obj(obj);
-  return sysobj.wop().remove(null_yield);
-}
-
-int rgw_remove_swift_name_index(RGWRados *store, string& swift_name)
-{
-  rgw_raw_obj obj(store->svc.zone->get_zone_params().user_swift_pool, swift_name);
-  auto obj_ctx = store->svc.sysobj->init_obj_ctx();
-  auto sysobj = obj_ctx.get_obj(obj);
-  return sysobj.wop().remove(null_yield);
-}
-
-/**
- * delete a user's presence from the RGW system.
- * First remove their bucket ACLs, then delete them
- * from the user and user email pools. This leaves the pools
- * themselves alone, as well as any ACLs embedded in object xattrs.
- */
-int rgw_delete_user(RGWRados *store, RGWUserInfo& info, RGWObjVersionTracker& objv_tracker) {
-  int ret;
-
-  map<string, RGWAccessKey>::iterator kiter = info.access_keys.begin();
-  for (; kiter != info.access_keys.end(); ++kiter) {
-    ldout(store->ctx(), 10) << "removing key index: " << kiter->first << dendl;
-    ret = rgw_remove_key_index(store, kiter->second);
-    if (ret < 0 && ret != -ENOENT) {
-      ldout(store->ctx(), 0) << "ERROR: could not remove " << kiter->first << " (access key object), should be fixed (err=" << ret << ")" << dendl;
-      return ret;
-    }
-  }
-
-  map<string, RGWAccessKey>::iterator siter = info.swift_keys.begin();
-  for (; siter != info.swift_keys.end(); ++siter) {
-    RGWAccessKey& k = siter->second;
-    ldout(store->ctx(), 10) << "removing swift subuser index: " << k.id << dendl;
-    /* check if swift mapping exists */
-    ret = rgw_remove_swift_name_index(store, k.id);
-    if (ret < 0 && ret != -ENOENT) {
-      ldout(store->ctx(), 0) << "ERROR: could not remove " << k.id << " (swift name object), should be fixed (err=" << ret << ")" << dendl;
-      return ret;
-    }
-  }
-
-  ldout(store->ctx(), 10) << "removing email index: " << info.user_email << dendl;
-  ret = rgw_remove_email_index(store, info.user_email);
-  if (ret < 0 && ret != -ENOENT) {
-    ldout(store->ctx(), 0) << "ERROR: could not remove email index object for "
-        << info.user_email << ", should be fixed (err=" << ret << ")" << dendl;
-    return ret;
-  }
-
-  ldout(store->ctx(), 10) << "removing user buckets index" << dendl;
-  ret = rgw_remove_user_buckets_index(store, info.user_id);
-  if (ret < 0 && ret != -ENOENT) {
-    ldout(store->ctx(), 0) << "ERROR: could not remove user buckets index object for "
-        << info.user_id << ": " << ret << dendl;
-    return ret;
-  }
-
-  ldout(store->ctx(), 10) << "removing user index: " << info.user_id << dendl;
-  ret = rgw_remove_uid_index(store, info.user_id);
-  if (ret < 0 && ret != -ENOENT) {
-    ldout(store->ctx(), 0) << "ERROR: could not remove " << info.user_id
-        << ": " << ret << dendl;
-    return ret;
-  }
-
-  return 0;
-=======
   return user_ctl->get_info_by_access_key(access_key, &info, null_yield,
                                           RGWUserCtl::GetParams()
                                           .set_objv_tracker(objv_tracker)
                                           .set_mtime(pmtime));
->>>>>>> 2bf10310
 }
 
 static bool char_is_unreserved_url(char c)
@@ -622,58 +336,6 @@
     *sink = msg;
 }
 
-<<<<<<< HEAD
-static bool remove_old_indexes(RGWRados *store,
-         RGWUserInfo& old_info, RGWUserInfo& new_info, std::string *err_msg)
-{
-  int ret;
-  bool success = true;
-
-  if (!old_info.user_id.empty() &&
-      old_info.user_id.compare(new_info.user_id) != 0) {
-    if (old_info.user_id.tenant != new_info.user_id.tenant) {
-      ldout(store->ctx(), 0) << "ERROR: tenant mismatch: " << old_info.user_id.tenant << " != " << new_info.user_id.tenant << dendl;
-      return false;
-    }
-    ret = rgw_remove_uid_index(store, old_info.user_id);
-    if (ret < 0 && ret != -ENOENT) {
-      set_err_msg(err_msg, "ERROR: could not remove index for uid " + old_info.user_id.to_str());
-      success = false;
-    }
-    ret = rgw_remove_user_buckets_index(store, old_info.user_id);
-    if (ret < 0 && ret != -ENOENT) {
-      set_err_msg(err_msg, "ERROR: could not remove buckets index for uid " + old_info.user_id.to_str());
-      success = false;
-    }
-  }
-
-  if (!old_info.user_email.empty() &&
-      old_info.user_email.compare(new_info.user_email) != 0) {
-    ret = rgw_remove_email_index(store, old_info.user_email);
-  if (ret < 0 && ret != -ENOENT) {
-      set_err_msg(err_msg, "ERROR: could not remove index for email " + old_info.user_email);
-      success = false;
-    }
-  }
-
-  map<string, RGWAccessKey>::iterator old_iter;
-  for (old_iter = old_info.swift_keys.begin(); old_iter != old_info.swift_keys.end(); ++old_iter) {
-    RGWAccessKey& swift_key = old_iter->second;
-    map<string, RGWAccessKey>::iterator new_iter = new_info.swift_keys.find(swift_key.id);
-    if (new_iter == new_info.swift_keys.end()) {
-      ret = rgw_remove_swift_name_index(store, swift_key.id);
-      if (ret < 0 && ret != -ENOENT) {
-        set_err_msg(err_msg, "ERROR: could not remove index for swift_name " + swift_key.id);
-        success = false;
-      }
-    }
-  }
-
-  return success;
-}
-
-=======
->>>>>>> 2bf10310
 /*
  * Dump either the full user info or a subset to a formatter.
  *
@@ -1967,7 +1629,10 @@
   RGWObjVersionTracker objv;
   const bool exclusive = !op_state.get_overwrite_new_user(); // overwrite if requested
 
-  ret = rgw_store_user_info(store, stub_user_info, nullptr, &objv, real_time(), exclusive);
+  ret = user_ctl->store_info(stub_user_info, null_yield,
+                             RGWUserCtl::PutParams()
+                             .set_objv_tracker(&objv)
+                             .set_exclusive(exclusive));
   if (ret == -EEXIST) {
     set_err_msg(err_msg, "user name given by --new-uid already exists");
     return ret;
@@ -1990,13 +1655,14 @@
   string obj_marker;
   CephContext *cct = store->ctx();
   size_t max_buckets = cct->_conf->rgw_list_buckets_max_chunk;
+  RGWBucketCtl* bucket_ctl = store->ctl.bucket;
 
   do {
     RGWUserBuckets buckets;
-    int ret = rgw_read_user_buckets(store, old_uid, buckets, marker, string(),
-				max_buckets, false, &is_truncated);
+    ret = user_ctl->list_buckets(old_uid, marker, "", max_buckets,
+                                 false, &buckets, &is_truncated);
     if (ret < 0) {
-      set_err_msg(err_msg, "unable to read bucket info of user");
+      set_err_msg(err_msg, "unable to list user buckets");
       return ret;
     }
 
@@ -2009,16 +1675,15 @@
       marker = it->first;
 
       RGWBucketInfo bucket_info;
-      RGWSysObjectCtx sys_ctx = store->svc.sysobj->init_obj_ctx();
-
-      ret = store->get_bucket_info(sys_ctx, obj.bucket.tenant, obj.bucket.name,
-                                   bucket_info, NULL, null_yield, &attrs);
+      ret = bucket_ctl->read_bucket_info(obj.bucket, &bucket_info, null_yield,
+                                         RGWBucketCtl::BucketInstance::GetParams()
+                                         .set_attrs(&attrs));
       if (ret < 0) {
         set_err_msg(err_msg, "failed to fetch bucket info for bucket=" + obj.bucket.name);
         return ret;
       }
 
-      ret = rgw_set_bucket_acl(store, owner, obj.bucket, bucket_info, aclbl);
+      ret = bucket_ctl->set_acl(owner, obj.bucket, bucket_info, aclbl, null_yield);
       if (ret < 0) {
         set_err_msg(err_msg, "failed to set acl on bucket " + obj.bucket.name);
         return ret;
@@ -2032,23 +1697,15 @@
       map<string, bufferlist> ep_attrs;
       rgw_ep_info ep_data{ep, ep_attrs};
 
-      ret = rgw_link_bucket(store, uid, bucket_info.bucket,
-              ceph::real_time(), true, &ep_data);
+      ret = bucket_ctl->link_bucket(uid, bucket_info.bucket, ceph::real_time(),
+                                    null_yield, true, &ep_data);
       if (ret < 0) {
         set_err_msg(err_msg, "failed to link bucket " + obj.bucket.name + " to new user");
         return ret;
       }
 
-      RGWBucketInfo new_bucket_info;
-      ret = store->get_bucket_info(sys_ctx, obj.bucket.tenant, obj.bucket.name,
-                                   new_bucket_info, NULL, null_yield);
-      if (ret < 0) {
-        set_err_msg(err_msg, "failed to fetch bucket info for bucket= " + obj.bucket.name);
-        return ret;
-      }
-
-      ret = rgw_bucket_chown(store, new_bucket_info, uid,
-                             old_user_info.display_name, obj_marker);
+      ret = bucket_ctl->chown(store, bucket_info, uid, old_user_info.display_name,
+                              obj_marker, null_yield);
       if (ret < 0) {
         set_err_msg(err_msg, "failed to run bucket chown" + cpp_strerror(-ret));
         return ret;
