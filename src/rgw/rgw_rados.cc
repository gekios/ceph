#include <errno.h>
#include <stdlib.h>
#include <sys/types.h>

#include "common/errno.h"
#include "common/Formatter.h"

#include "rgw_rados.h"
#include "rgw_cache.h"
#include "rgw_acl.h"

#include "cls/rgw/cls_rgw_types.h"
#include "cls/rgw/cls_rgw_client.h"
#include "cls/refcount/cls_refcount_client.h"

#include "rgw_tools.h"

#include "common/Clock.h"

#include "include/rados/librados.hpp"
using namespace librados;

#include <string>
#include <iostream>
#include <vector>
#include <list>
#include <map>
#include "auth/Crypto.h" // get_random_bytes()

#include "rgw_log.h"

#include "rgw_gc.h"

#define dout_subsys ceph_subsys_rgw

using namespace std;

static RGWCache<RGWRados> cached_rados_provider;
static RGWRados rados_provider;

static string notify_oid_prefix = "notify";
static string *notify_oids = NULL;
static string shadow_ns = "shadow";
static string dir_oid_prefix = ".dir.";
static string default_storage_pool = ".rgw.buckets";
static string avail_pools = ".pools.avail";

static string cluster_info_oid = "cluster_info";


static RGWObjCategory shadow_category = RGW_OBJ_CATEGORY_SHADOW;
static RGWObjCategory main_category = RGW_OBJ_CATEGORY_MAIN;

#define RGW_USAGE_OBJ_PREFIX "usage."

#define RGW_DEFAULT_CLUSTER_ROOT_POOL ".rgw.root"


#define dout_subsys ceph_subsys_rgw

void RGWRadosParams::init_default()
{
  domain_root = ".rgw";
  control_pool = ".rgw.control";
  gc_pool = ".rgw.gc";
  log_pool = ".log";
  intent_log_pool = ".intent-log";
  usage_log_pool = ".usage";
  user_keys_pool = ".users";
  user_email_pool = ".users.email";
  user_swift_pool = ".users.swift";
  user_uid_pool = ".users.uid";
}

void RGWRadosParams::dump(Formatter *f) const
{
  f->open_object_section("cluster");
  f->dump_string("domain_root", domain_root.pool);
  f->dump_string("control_pool", control_pool.pool);
  f->dump_string("gc_pool", gc_pool.pool);
  f->dump_string("log_pool", log_pool.pool);
  f->dump_string("intent_log_pool", intent_log_pool.pool);
  f->dump_string("usage_log_pool", usage_log_pool.pool);
  f->dump_string("user_keys_pool", user_keys_pool.pool);
  f->dump_string("user_email_pool", user_email_pool.pool);
  f->dump_string("user_swift_pool", user_swift_pool.pool);
  f->dump_string("user_uid_pool ", user_uid_pool.pool);
  f->close_section();
}

int RGWRadosParams::init(CephContext *cct, RGWRados *store)
{
  string pool_name = cct->_conf->rgw_cluster_root_pool;
  if (pool_name.empty())
    pool_name = RGW_DEFAULT_CLUSTER_ROOT_POOL;

  rgw_bucket pool(pool_name.c_str());
  bufferlist bl;

  int ret = rgw_get_obj(store, NULL, pool, cluster_info_oid, bl);
  if (ret == -ENOENT) {
    init_default();
    return 0; // don't try to store obj, we're not fully initialized yet
  }
  if (ret < 0)
    return ret;

  try {
    bufferlist::iterator iter = bl.begin();
    ::decode(*this, iter);
  } catch (buffer::error& err) {
    ldout(cct, 0) << "ERROR: failed to decode cluster info from " << pool << ":" << cluster_info_oid << dendl;
    return -EIO;
  }

  return 0;
}

class RGWWatcher : public librados::WatchCtx {
  RGWRados *rados;
public:
  RGWWatcher(RGWRados *r) : rados(r) {}
  void notify(uint8_t opcode, uint64_t ver, bufferlist& bl) {
    ldout(rados->ctx(), 10) << "RGWWatcher::notify() opcode=" << (int)opcode << " ver=" << ver << " bl.length()=" << bl.length() << dendl;
    rados->watch_cb(opcode, ver, bl);
  }
};

RGWObjState *RGWRadosCtx::get_state(rgw_obj& obj) {
  if (obj.object.size()) {
    return &objs_state[obj];
  } else {
    rgw_obj new_obj(store->params.domain_root, obj.bucket.name);
    return &objs_state[new_obj];
  }
}

void RGWRadosCtx::set_atomic(rgw_obj& obj) {
  if (obj.object.size()) {
    objs_state[obj].is_atomic = true;
  } else {
    rgw_obj new_obj(store->params.domain_root, obj.bucket.name);
    objs_state[new_obj].is_atomic = true;
  }
}

void RGWRadosCtx::set_prefetch_data(rgw_obj& obj) {
  if (obj.object.size()) {
    objs_state[obj].prefetch_data = true;
  } else {
    rgw_obj new_obj(store->params.domain_root, obj.bucket.name);
    objs_state[new_obj].prefetch_data = true;
  }
}

void RGWRados::finalize()
{
  if (use_gc_thread)
    gc->stop_processor();
}

/** 
 * Initialize the RADOS instance and prepare to do other ops
 * Returns 0 on success, -ERR# on failure.
 */
int RGWRados::initialize()
{
  int ret;

  rados = new Rados();
  if (!rados)
    return -ENOMEM;

  ret = rados->init_with_context(cct);
  if (ret < 0)
   return ret;

  ret = rados->connect();
  if (ret < 0)
   return ret;

  params.init(cct, this);

  ret = open_root_pool_ctx();
  if (ret < 0)
    return ret;

  ret = open_gc_pool_ctx();
  if (ret < 0)
    return ret;

  pools_initialized = true;

  gc = new RGWGC();
  gc->initialize(cct, this);

  if (use_gc_thread)
    gc->start_processor();

  return ret;
}

void RGWRados::finalize_watch()
{
  for (int i = 0; i < num_watchers; i++) {
    string& notify_oid = notify_oids[i];
    if (notify_oid.empty())
      continue;
    uint64_t watch_handle = watch_handles[i];
    control_pool_ctx.unwatch(notify_oid, watch_handle);

    RGWWatcher *watcher = watchers[i];
    delete watcher;
  }

  delete[] notify_oids;
  delete[] watch_handles;
  delete[] watchers;
}

/**
 * Open the pool used as root for this gateway
 * Returns: 0 on success, -ERR# otherwise.
 */
int RGWRados::open_root_pool_ctx()
{
  const string& pool = params.domain_root.name;
  const char *pool_str = pool.c_str();
  int r = rados->ioctx_create(pool_str, root_pool_ctx);
  if (r == -ENOENT) {
    r = rados->pool_create(pool_str);
    if (r == -EEXIST)
      r = 0;
    if (r < 0)
      return r;

    r = rados->ioctx_create(pool_str, root_pool_ctx);
  }

  return r;
}

int RGWRados::open_gc_pool_ctx()
{
  const char *gc_pool = params.gc_pool.name.c_str();
  int r = rados->ioctx_create(gc_pool, gc_pool_ctx);
  if (r == -ENOENT) {
    r = rados->pool_create(gc_pool);
    if (r == -EEXIST)
      r = 0;
    if (r < 0)
      return r;

    r = rados->ioctx_create(gc_pool, gc_pool_ctx);
  }

  return r;
}

int RGWRados::init_watch()
{
  const char *control_pool = params.control_pool.name.c_str();
  int r = rados->ioctx_create(control_pool, control_pool_ctx);
  if (r == -ENOENT) {
    r = rados->pool_create(control_pool);
    if (r == -EEXIST)
      r = 0;
    if (r < 0)
      return r;

    r = rados->ioctx_create(control_pool, control_pool_ctx);
    if (r < 0)
      return r;
  }

  num_watchers = cct->_conf->rgw_num_control_oids;

  bool compat_oid = (num_watchers == 0);

  if (num_watchers <= 0)
    num_watchers = 1;

  notify_oids = new string[num_watchers];
  watchers = new RGWWatcher *[num_watchers];
  watch_handles = new uint64_t[num_watchers];

  for (int i=0; i < num_watchers; i++) {
    string& notify_oid = notify_oids[i];
    notify_oid = notify_oid_prefix;
    if (!compat_oid) {
      char buf[16];
      snprintf(buf, sizeof(buf), ".%d", i);
      notify_oid.append(buf);
    }
    r = control_pool_ctx.create(notify_oid, false);
    if (r < 0 && r != -EEXIST)
      return r;

    RGWWatcher *watcher = new RGWWatcher(this);
    watchers[i] = watcher;

    r = control_pool_ctx.watch(notify_oid, 0, &watch_handles[i], watcher);
    if (r < 0)
      return r;
  }

  return 0;
}

void RGWRados::pick_control_oid(const string& key, string& notify_oid)
{
  uint32_t r = ceph_str_hash_linux(key.c_str(), key.size());

  int i = r % num_watchers;
  char buf[16];
  snprintf(buf, sizeof(buf), ".%d", i);

  notify_oid = notify_oid_prefix;
  notify_oid.append(buf);
}

int RGWRados::open_bucket_ctx(rgw_bucket& bucket, librados::IoCtx&  io_ctx)
{
  int r = rados->ioctx_create(bucket.pool.c_str(), io_ctx);
  if (r != -ENOENT)
    return r;

  if (!pools_initialized)
    return r;

  /* couldn't find bucket, might be a racing bucket creation,
     where client haven't gotten updated map, try to read
     the bucket object .. which will trigger update of osdmap
     if that is the case */
  time_t mtime;
  r = root_pool_ctx.stat(bucket.name, NULL, &mtime);
  if (r < 0)
    return -ENOENT;

  r = rados->ioctx_create(bucket.pool.c_str(), io_ctx);

  return r;
}

/**
 * set up a bucket listing.
 * handle is filled in.
 * Returns 0 on success, -ERR# otherwise.
 */
int RGWRados::list_buckets_init(RGWAccessHandle *handle)
{
  librados::ObjectIterator *state = new librados::ObjectIterator(root_pool_ctx.objects_begin());
  *handle = (RGWAccessHandle)state;
  return 0;
}

/** 
 * get the next bucket in the listing.
 * obj is filled in,
 * handle is updated.
 * returns 0 on success, -ERR# otherwise.
 */
int RGWRados::list_buckets_next(RGWObjEnt& obj, RGWAccessHandle *handle)
{
  librados::ObjectIterator *state = (librados::ObjectIterator *)*handle;

  do {
    if (*state == root_pool_ctx.objects_end()) {
      delete state;
      return -ENOENT;
    }

    obj.name = (*state)->first;
    (*state)++;
  } while (obj.name[0] == '.');

  /* FIXME: should read mtime/size vals for bucket */

  return 0;
}


/**** logs ****/

struct log_list_state {
  string prefix;
  librados::IoCtx io_ctx;
  librados::ObjectIterator obit;
};

int RGWRados::log_list_init(const string& prefix, RGWAccessHandle *handle)
{
  log_list_state *state = new log_list_state;
  const char *log_pool = params.log_pool.name.c_str();
  int r = rados->ioctx_create(log_pool, state->io_ctx);
  if (r < 0)
    return r;
  state->prefix = prefix;
  state->obit = state->io_ctx.objects_begin();
  *handle = (RGWAccessHandle)state;
  return 0;
}

int RGWRados::log_list_next(RGWAccessHandle handle, string *name)
{
  log_list_state *state = (log_list_state *)handle;
  while (true) {
    if (state->obit == state->io_ctx.objects_end()) {
      delete state;
      return -ENOENT;
    }
    if (state->prefix.length() &&
	state->obit->first.find(state->prefix) != 0) {
      state->obit++;
      continue;
    }
    *name = state->obit->first;
    state->obit++;
    break;
  }
  return 0;
}

int RGWRados::log_remove(const string& name)
{
  librados::IoCtx io_ctx;
  const char *log_pool = params.log_pool.name.c_str();
  int r = rados->ioctx_create(log_pool, io_ctx);
  if (r < 0)
    return r;
  return io_ctx.remove(name);
}

struct log_show_state {
  librados::IoCtx io_ctx;
  bufferlist bl;
  bufferlist::iterator p;
  string name;
  uint64_t pos;
  bool eof;
  log_show_state() : pos(0), eof(false) {}
};

int RGWRados::log_show_init(const string& name, RGWAccessHandle *handle)
{
  log_show_state *state = new log_show_state;
  const char *log_pool = params.log_pool.name.c_str();
  int r = rados->ioctx_create(log_pool, state->io_ctx);
  if (r < 0)
    return r;
  state->name = name;
  *handle = (RGWAccessHandle)state;
  return 0;
}

int RGWRados::log_show_next(RGWAccessHandle handle, rgw_log_entry *entry)
{
  log_show_state *state = (log_show_state *)handle;
  off_t off = state->p.get_off();

  ldout(cct, 10) << "log_show_next pos " << state->pos << " bl " << state->bl.length()
	   << " off " << off
	   << " eof " << (int)state->eof
	   << dendl;
  // read some?
  unsigned chunk = 1024*1024;
  if ((state->bl.length() - off) < chunk/2 && !state->eof) {
    bufferlist more;
    int r = state->io_ctx.read(state->name, more, chunk, state->pos);
    if (r < 0)
      return r;
    state->pos += r;
    bufferlist old;
    old.substr_of(state->bl, off, state->bl.length() - off);
    state->bl.clear();
    state->bl.claim(old);
    state->bl.claim_append(more);
    state->p = state->bl.begin();
    if ((unsigned)r < chunk)
      state->eof = true;
    ldout(cct, 10) << " read " << r << dendl;
  }

  if (state->p.end())
    return 0;  // end of file
  try {
    ::decode(*entry, state->p);
  }
  catch (const buffer::error &e) {
    return -EINVAL;
  }
  return 1;
}

/**
 * usage_log_hash: get usage log key hash, based on name and index
 *
 * Get the usage object name. Since a user may have more than 1
 * object holding that info (multiple shards), we use index to
 * specify that shard number. Once index exceeds max shards it
 * wraps.
 * If name is not being set, results for all users will be returned
 * and index will wrap only after total shards number.
 *
 * @param cct [in] ceph context
 * @param name [in] user name
 * @param hash [out] hash value
 * @param index [in] shard index number 
 */
static void usage_log_hash(CephContext *cct, const string& name, string& hash, uint32_t index)
{
  uint32_t val = index;

  if (!name.empty()) {
    int max_user_shards = max(cct->_conf->rgw_usage_max_user_shards, 1);
    val %= max_user_shards;
    val += ceph_str_hash_linux(name.c_str(), name.size());
  }
  char buf[16];
  int max_shards = max(cct->_conf->rgw_usage_max_shards, 1);
  snprintf(buf, sizeof(buf), RGW_USAGE_OBJ_PREFIX "%u", (unsigned)(val % max_shards));
  hash = buf;
}

int RGWRados::log_usage(map<rgw_user_bucket, RGWUsageBatch>& usage_info)
{
  uint32_t index = 0;

  map<string, rgw_usage_log_info> log_objs;

  string hash;
  string last_user;

  /* restructure usage map, cluster by object hash */
  map<rgw_user_bucket, RGWUsageBatch>::iterator iter;
  for (iter = usage_info.begin(); iter != usage_info.end(); ++iter) {
    const rgw_user_bucket& ub = iter->first;
    RGWUsageBatch& info = iter->second;

    if (ub.user.empty()) {
      ldout(cct, 0) << "WARNING: RGWRados::log_usage(): user name empty (bucket=" << ub.bucket << "), skipping" << dendl;
      continue;
    }

    if (ub.user != last_user) {
      /* index *should* be random, but why waste extra cycles
         in most cases max user shards is not going to exceed 1,
         so just incrementing it */
      usage_log_hash(cct, ub.user, hash, index++);
    }
    last_user = ub.user;
    vector<rgw_usage_log_entry>& v = log_objs[hash].entries;

    map<utime_t, rgw_usage_log_entry>::iterator miter;
    for (miter = info.m.begin(); miter != info.m.end(); ++miter) {
      v.push_back(miter->second);
    }
  }

  map<string, rgw_usage_log_info>::iterator liter;

  for (liter = log_objs.begin(); liter != log_objs.end(); ++liter) {
    int r = cls_obj_usage_log_add(liter->first, liter->second);
    if (r < 0)
      return r;
  }
  return 0;
}

int RGWRados::read_usage(string& user, uint64_t start_epoch, uint64_t end_epoch, uint32_t max_entries,
                         bool *is_truncated, RGWUsageIter& usage_iter, map<rgw_user_bucket, rgw_usage_log_entry>& usage)
{
  uint32_t num = max_entries;
  string hash, first_hash;
  usage_log_hash(cct, user, first_hash, 0);

  if (usage_iter.index) {
    usage_log_hash(cct, user, hash, usage_iter.index);
  } else {
    hash = first_hash;
  }

  usage.clear();

  do {
    map<rgw_user_bucket, rgw_usage_log_entry> ret_usage;
    map<rgw_user_bucket, rgw_usage_log_entry>::iterator iter;

    int ret =  cls_obj_usage_log_read(hash, user, start_epoch, end_epoch, num,
                                    usage_iter.read_iter, ret_usage, is_truncated);
    if (ret == -ENOENT)
      goto next;

    if (ret < 0)
      return ret;

    num -= ret_usage.size();

    for (iter = ret_usage.begin(); iter != ret_usage.end(); ++iter) {
      usage[iter->first].aggregate(iter->second);
    }

next:
    if (!*is_truncated) {
      usage_iter.read_iter.clear();
      usage_log_hash(cct, user, hash, ++usage_iter.index);
    }
  } while (num && !*is_truncated && hash != first_hash);
  return 0;
}

int RGWRados::trim_usage(string& user, uint64_t start_epoch, uint64_t end_epoch)
{
  uint32_t index = 0;
  string hash, first_hash;
  usage_log_hash(cct, user, first_hash, index);

  hash = first_hash;

  do {
    int ret =  cls_obj_usage_log_trim(hash, user, start_epoch, end_epoch);
    if (ret == -ENOENT)
      goto next;

    if (ret < 0)
      return ret;

next:
    usage_log_hash(cct, user, hash, ++index);
  } while (hash != first_hash);

  return 0;
}

int RGWRados::decode_policy(bufferlist& bl, ACLOwner *owner)
{
  bufferlist::iterator i = bl.begin();
  RGWAccessControlPolicy policy(cct);
  try {
    policy.decode_owner(i);
  } catch (buffer::error& err) {
    ldout(cct, 0) << "ERROR: could not decode policy, caught buffer::error" << dendl;
    return -EIO;
  }
  *owner = policy.get_owner();
  return 0;
}

/** 
 * get listing of the objects in a bucket.
 * bucket: bucket to list contents of
 * max: maximum number of results to return
 * prefix: only return results that match this prefix
 * delim: do not include results that match this string.
 *     Any skipped results will have the matching portion of their name
 *     inserted in common_prefixes with a "true" mark.
 * marker: if filled in, begin the listing with this object.
 * result: the objects are put in here.
 * common_prefixes: if delim is filled in, any matching prefixes are placed
 *     here.
 */
int RGWRados::list_objects(rgw_bucket& bucket, int max, string& prefix, string& delim,
			   string& marker, vector<RGWObjEnt>& result, map<string, bool>& common_prefixes,
			   bool get_content_type, string& ns, bool *is_truncated, RGWAccessListFilter *filter)
{
  int count = 0;
  string cur_marker = marker;
  bool truncated;

  if (bucket_is_system(bucket)) {
    return -EINVAL;
  }
  result.clear();

  do {
    std::map<string, RGWObjEnt> ent_map;
    int r = cls_bucket_list(bucket, cur_marker, prefix, max - count, ent_map,
                            &truncated, &cur_marker);
    if (r < 0)
      return r;

    std::map<string, RGWObjEnt>::iterator eiter;
    for (eiter = ent_map.begin(); eiter != ent_map.end(); ++eiter) {
      string obj = eiter->first;
      string key = obj;

      if (!rgw_obj::translate_raw_obj_to_obj_in_ns(obj, ns))
        continue;

      if (filter && !filter->filter(obj, key))
        continue;

      if (prefix.size() &&  ((obj).compare(0, prefix.size(), prefix) != 0))
        continue;

      if (!delim.empty()) {
        int delim_pos = obj.find(delim, prefix.size());

        if (delim_pos >= 0) {
          common_prefixes[obj.substr(0, delim_pos + 1)] = true;
          continue;
        }
      }

      RGWObjEnt ent = eiter->second;
      ent.name = obj;
      result.push_back(ent);
      count++;
    }
  } while (truncated && count < max);

  if (is_truncated)
    *is_truncated = truncated;

  return 0;
}

/**
 * create a rados pool, associated meta info
 * returns 0 on success, -ERR# otherwise.
 */
int RGWRados::create_pool(rgw_bucket& bucket) 
{
  int ret = 0;

  ret = rados->pool_create(bucket.pool.c_str(), 0);
  if (ret == -EEXIST)
    ret = 0;
  if (ret < 0)
    return ret;

  bucket.pool = bucket.name;

  return 0;
}
/**
 * create a bucket with name bucket and the given list of attrs
 * returns 0 on success, -ERR# otherwise.
 */
int RGWRados::create_bucket(string& owner, rgw_bucket& bucket, 
			    map<std::string, bufferlist>& attrs, 
			    bool exclusive)
{
  int ret = 0;

  ret = select_bucket_placement(bucket.name, bucket);
  if (ret < 0)
    return ret;
  librados::IoCtx io_ctx; // context for new bucket

  int r = open_bucket_ctx(bucket, io_ctx);
  if (r < 0)
    return r;

  bufferlist bl;
  uint32_t nop = 0;
  ::encode(nop, bl);

  const string& pool = params.domain_root.name;
  const char *pool_str = pool.c_str();
  librados::IoCtx id_io_ctx;
  r = rados->ioctx_create(pool_str, id_io_ctx);
  if (r < 0)
    return r;

  uint64_t iid = instance_id();
  uint64_t bid = next_bucket_id();
  char buf[32];
  snprintf(buf, sizeof(buf), "%llu.%llu", (long long)iid, (long long)bid); 
  bucket.marker = buf;
  bucket.bucket_id = bucket.marker;

  string dir_oid =  dir_oid_prefix;
  dir_oid.append(bucket.marker);

  librados::ObjectWriteOperation op;
  op.create(true);
  r = cls_rgw_init_index(io_ctx, op, dir_oid);
  if (r < 0 && r != -EEXIST)
    return r;

  RGWBucketInfo info;
  info.bucket = bucket;
  info.owner = owner;
  ret = store_bucket_info(info, &attrs, exclusive);

  return ret;
}

int RGWRados::store_bucket_info(RGWBucketInfo& info, map<string, bufferlist> *pattrs, bool exclusive)
{
  bufferlist bl;
  ::encode(info, bl);

  int ret = rgw_put_system_obj(this, params.domain_root, info.bucket.name, bl.c_str(), bl.length(), exclusive, pattrs);
  if (ret < 0)
    return ret;

  ldout(cct, 20) << "store_bucket_info: bucket=" << info.bucket << " owner " << info.owner << dendl;
  return 0;
}


int RGWRados::select_bucket_placement(string& bucket_name, rgw_bucket& bucket)
{
  bufferlist map_bl;
  map<string, bufferlist> m;
  string pool_name;
  bool write_map = false;

  rgw_obj obj(params.domain_root, avail_pools);

  int ret = rgw_get_obj(this, NULL, params.domain_root, avail_pools, map_bl);
  if (ret < 0) {
    goto read_omap;
  }

  try {
    bufferlist::iterator iter = map_bl.begin();
    ::decode(m, iter);
  } catch (buffer::error& err) {
    ldout(cct, 0) << "ERROR: couldn't decode avail_pools" << dendl;
  }

read_omap:
  if (!m.size()) {
    bufferlist header;
    ret = omap_get_all(obj, header, m);

    write_map = true;
  }

  if (ret < 0 || !m.size()) {
    vector<string> names;
    names.push_back(default_storage_pool);
    vector<int> retcodes;
    bufferlist bl;
    ret = create_pools(names, retcodes);
    if (ret < 0)
      return ret;
    ret = omap_set(obj, default_storage_pool, bl);
    if (ret < 0)
      return ret;
    m[default_storage_pool] = bl;
  }

  if (write_map) {
    bufferlist new_bl;
    ::encode(m, new_bl);
    ret = put_obj_data(NULL, obj, new_bl.c_str(), -1, new_bl.length(), false);
    if (ret < 0) {
      ldout(cct, 0) << "WARNING: could not save avail pools map info ret=" << ret << dendl;
    }
  }

  map<string, bufferlist>::iterator miter;
  if (m.size() > 1) {
    vector<string> v;
    for (miter = m.begin(); miter != m.end(); ++miter) {
      v.push_back(miter->first);
    }

    uint32_t r;
    ret = get_random_bytes((char *)&r, sizeof(r));
    if (ret < 0)
      return ret;

    int i = r % v.size();
    pool_name = v[i];
  } else {
    miter = m.begin();
    pool_name = miter->first;
  }
  bucket.pool = pool_name;
  bucket.name = bucket_name;

  return 0;

}

int RGWRados::update_placement_map()
{
  bufferlist header;
  map<string, bufferlist> m;
  rgw_obj obj(params.domain_root, avail_pools);
  int ret = omap_get_all(obj, header, m);
  if (ret < 0)
    return ret;

  bufferlist new_bl;
  ::encode(m, new_bl);
  ret = put_obj_data(NULL, obj, new_bl.c_str(), -1, new_bl.length(), false);
  if (ret < 0) {
    ldout(cct, 0) << "WARNING: could not save avail pools map info ret=" << ret << dendl;
  }

  return ret;
}

int RGWRados::add_bucket_placement(std::string& new_pool)
{
  int ret = rados->pool_lookup(new_pool.c_str());
  if (ret < 0) // DNE, or something
    return ret;

  rgw_obj obj(params.domain_root, avail_pools);
  bufferlist empty_bl;
  ret = omap_set(obj, new_pool, empty_bl);

  // don't care about return value
  update_placement_map();

  return ret;
}

int RGWRados::remove_bucket_placement(std::string& old_pool)
{
  rgw_obj obj(params.domain_root, avail_pools);
  int ret = omap_del(obj, old_pool);

  // don't care about return value
  update_placement_map();

  return ret;
}

int RGWRados::list_placement_set(set<string>& names)
{
  bufferlist header;
  map<string, bufferlist> m;
  string pool_name;

  rgw_obj obj(params.domain_root, avail_pools);
  int ret = omap_get_all(obj, header, m);
  if (ret < 0)
    return ret;

  names.clear();
  map<string, bufferlist>::iterator miter;
  for (miter = m.begin(); miter != m.end(); ++miter) {
    names.insert(miter->first);
  }

  return names.size();
}

int RGWRados::create_pools(vector<string>& names, vector<int>& retcodes)
{
  vector<string>::iterator iter;
  vector<librados::PoolAsyncCompletion *> completions;
  vector<int> rets;

  for (iter = names.begin(); iter != names.end(); ++iter) {
    librados::PoolAsyncCompletion *c = librados::Rados::pool_async_create_completion();
    completions.push_back(c);
    string& name = *iter;
    int ret = rados->pool_create_async(name.c_str(), c);
    rets.push_back(ret);
  }

  vector<int>::iterator riter;
  vector<librados::PoolAsyncCompletion *>::iterator citer;

  assert(rets.size() == completions.size());
  for (riter = rets.begin(), citer = completions.begin(); riter != rets.end(); ++riter, ++citer) {
    int r = *riter;
    PoolAsyncCompletion *c = *citer;
    if (r == 0) {
      c->wait();
      r = c->get_return_value();
      if (r < 0) {
        ldout(cct, 0) << "WARNING: async pool_create returned " << r << dendl;
      }
      c->release();
    }
    retcodes.push_back(r);
  }
  return 0;
}

/**
 * Write/overwrite an object to the bucket storage.
 * bucket: the bucket to store the object in
 * obj: the object name/key
 * data: the object contents/value
 * size: the amount of data to write (data must be this long)
 * mtime: if non-NULL, writes the given mtime to the bucket storage
 * attrs: all the given attrs are written to bucket storage for the given object
 * exclusive: create object exclusively
 * Returns: 0 on success, -ERR# otherwise.
 */
int RGWRados::put_obj_meta(void *ctx, rgw_obj& obj,  uint64_t size,
                  time_t *mtime, map<string, bufferlist>& attrs,
                  RGWObjCategory category, bool exclusive,
                  map<string, bufferlist>* rmattrs,
                  const bufferlist *data,
                  RGWObjManifest *manifest,
		  const string *ptag)
{
  rgw_bucket bucket;
  std::string oid, key;
  get_obj_bucket_and_oid_key(obj, bucket, oid, key);
  librados::IoCtx io_ctx;
  RGWRadosCtx *rctx = (RGWRadosCtx *)ctx;

  int r = open_bucket_ctx(bucket, io_ctx);
  if (r < 0)
    return r;


  io_ctx.locator_set_key(key);

  ObjectWriteOperation op;

  RGWObjState *state = NULL;

  if (!exclusive) {
    r = prepare_atomic_for_write(rctx, obj, op, &state, true, ptag);
    if (r < 0)
      return r;
  } else {
    op.create(true); // exclusive create
  }

  if (data) {
    /* if we want to overwrite the data, we also want to overwrite the
       xattrs, so just remove the object */
    op.write_full(*data);
  }

  string etag;
  string content_type;
  bufferlist acl_bl;

  map<string, bufferlist>::iterator iter;
  if (rmattrs) {
    for (iter = rmattrs->begin(); iter != rmattrs->end(); ++iter) {
      const string& name = iter->first;
      op.rmxattr(name.c_str());
    }
  }

  if (manifest) {
    /* remove existing manifest attr */
    iter = attrs.find(RGW_ATTR_MANIFEST);
    if (iter != attrs.end())
      attrs.erase(iter);

    bufferlist bl;
    ::encode(*manifest, bl);
    op.setxattr(RGW_ATTR_MANIFEST, bl);
  }

  for (iter = attrs.begin(); iter != attrs.end(); ++iter) {
    const string& name = iter->first;
    bufferlist& bl = iter->second;

    if (!bl.length())
      continue;

    op.setxattr(name.c_str(), bl);

    if (name.compare(RGW_ATTR_ETAG) == 0) {
      etag = bl.c_str();
    } else if (name.compare(RGW_ATTR_CONTENT_TYPE) == 0) {
      content_type = bl.c_str();
    } else if (name.compare(RGW_ATTR_ACL) == 0) {
      acl_bl = bl;
    }
  }

  if (!op.size())
    return 0;

  string index_tag;
  uint64_t epoch;
  utime_t ut;
  r = prepare_update_index(NULL, bucket, obj, index_tag);
  if (r < 0)
    return r;

  r = io_ctx.operate(oid, &op);
  if (r < 0)
    goto done_cancel;

  epoch = io_ctx.get_last_version();

  r = complete_atomic_overwrite(rctx, state, obj);
  if (r < 0) {
    ldout(cct, 0) << "ERROR: complete_atomic_overwrite returned r=" << r << dendl;
  }

  ut = ceph_clock_now(cct);
  r = complete_update_index(bucket, obj.object, index_tag, epoch, size,
                            ut, etag, content_type, &acl_bl, category);
  if (r < 0)
    goto done_cancel;


  if (mtime) {
    r = io_ctx.stat(oid, NULL, mtime);
    if (r < 0)
      return r;
  }

  return 0;

done_cancel:
  int ret = complete_update_index_cancel(bucket, obj.object, index_tag);
  if (ret < 0) {
    ldout(cct, 0) << "ERROR: complete_update_index_cancel() returned ret=" << ret << dendl;
  }
  return r;
}

/**
 * Write/overwrite an object to the bucket storage.
 * bucket: the bucket to store the object in
 * obj: the object name/key
 * data: the object contents/value
 * offset: the offet to write to in the object
 *         If this is -1, we will overwrite the whole object.
 * size: the amount of data to write (data must be this long)
 * attrs: all the given attrs are written to bucket storage for the given object
 * Returns: 0 on success, -ERR# otherwise.
 */
int RGWRados::put_obj_data(void *ctx, rgw_obj& obj,
			   const char *data, off_t ofs, size_t len, bool exclusive)
{
  void *handle;
  bufferlist bl;
  bl.append(data, len);
  int r = aio_put_obj_data(ctx, obj, bl, ofs, exclusive, &handle);
  if (r < 0)
    return r;
  return aio_wait(handle);
}

int RGWRados::aio_put_obj_data(void *ctx, rgw_obj& obj, bufferlist& bl,
			       off_t ofs, bool exclusive,
                               void **handle)
{
  rgw_bucket bucket;
  std::string oid, key;
  get_obj_bucket_and_oid_key(obj, bucket, oid, key);
  librados::IoCtx io_ctx;

  int r = open_bucket_ctx(bucket, io_ctx);
  if (r < 0)
    return r;

  io_ctx.locator_set_key(key);

  AioCompletion *c = librados::Rados::aio_create_completion(NULL, NULL, NULL);
  *handle = c;
  
  ObjectWriteOperation op;

  if (exclusive)
    op.create(true);

  if (ofs == -1) {
    op.write_full(bl);
  } else {
    op.write(ofs, bl);
  }
  r = io_ctx.aio_operate(oid, c, &op);
  if (r < 0)
    return r;

  return 0;
}

int RGWRados::aio_wait(void *handle)
{
  AioCompletion *c = (AioCompletion *)handle;
  c->wait_for_complete();
  int ret = c->get_return_value();
  c->release();
  return ret;
}

bool RGWRados::aio_completed(void *handle)
{
  AioCompletion *c = (AioCompletion *)handle;
  return c->is_complete();
}
/**
 * Copy an object.
 * dest_obj: the object to copy into
 * src_obj: the object to copy from
 * attrs: if replace_attrs is set then these are placed on the new object
 * err: stores any errors resulting from the get of the original object
 * Returns: 0 on success, -ERR# otherwise.
 */
int RGWRados::copy_obj(void *ctx,
               rgw_obj& dest_obj,
               rgw_obj& src_obj,
               time_t *mtime,
               const time_t *mod_ptr,
               const time_t *unmod_ptr,
               const char *if_match,
               const char *if_nomatch,
               bool replace_attrs,
               map<string, bufferlist>& attrs,
               RGWObjCategory category,
               struct rgw_err *err)
{
  int ret;
  uint64_t total_len, obj_size;
  time_t lastmod;
  map<string, bufferlist>::iterator iter;
  rgw_obj shadow_obj = dest_obj;
  string shadow_oid;

  append_rand_alpha(cct, dest_obj.object, shadow_oid, 32);
  shadow_obj.init_ns(dest_obj.bucket, shadow_oid, shadow_ns);

  ldout(cct, 5) << "Copy object " << src_obj.bucket << ":" << src_obj.object << " => " << dest_obj.bucket << ":" << dest_obj.object << dendl;

  void *handle = NULL;

  map<string, bufferlist> attrset;
  off_t ofs = 0;
  off_t end = -1;
  ret = prepare_get_obj(ctx, src_obj, &ofs, &end, &attrset,
                mod_ptr, unmod_ptr, &lastmod, if_match, if_nomatch, &total_len, &obj_size, &handle, err);

  if (ret < 0)
    return ret;

  if (replace_attrs) {
    attrset = attrs;
  }

  RGWObjManifest manifest;
  RGWObjState *astate = NULL;
  RGWRadosCtx *rctx = (RGWRadosCtx *)ctx;
  ret = get_obj_state(rctx, src_obj, &astate);
  if (ret < 0)
    return ret;

  vector<rgw_obj> ref_objs;

  bool copy_data = !astate->has_manifest;
  bool copy_first = false;
  if (astate->has_manifest) {
    if (astate->manifest.objs.size() < 2) {
      copy_data = true;
    } else {
      map<uint64_t, RGWObjManifestPart>::iterator iter = astate->manifest.objs.begin();
      RGWObjManifestPart part = iter->second;
      if (part.loc == src_obj) {
	if (part.size > RGW_MAX_CHUNK_SIZE)  // should never happen
	  copy_data = true;
	else
          copy_first = true;
      }
    }
  }

  if (copy_data) { /* refcounting tail wouldn't work here, just copy the data */
    return copy_obj_data(ctx, handle, end, dest_obj, src_obj, mtime, attrset, category, err);
  }

  map<uint64_t, RGWObjManifestPart>::iterator miter = astate->manifest.objs.begin();

  if (copy_first) // we need to copy first chunk, not increase refcount
    ++miter;

  RGWObjManifestPart *first_part = &miter->second;
  string oid, key;
  rgw_bucket bucket;
  get_obj_bucket_and_oid_key(first_part->loc, bucket, oid, key);
  librados::IoCtx io_ctx;

  ret = open_bucket_ctx(bucket, io_ctx);
  if (ret < 0)
    return ret;

  bufferlist first_chunk;

  string tag;
  append_rand_alpha(cct, tag, tag, 32);

  for (; miter != astate->manifest.objs.end(); ++miter) {
    RGWObjManifestPart& part = miter->second;
    ObjectWriteOperation op;
    manifest.objs[miter->first] = part;
    cls_refcount_get(op, tag, true);

    get_obj_bucket_and_oid_key(part.loc, bucket, oid, key);
    io_ctx.locator_set_key(key);

    ret = io_ctx.operate(oid, &op);
    if (ret < 0)
      goto done_ret;

    ref_objs.push_back(part.loc);
  }

  if (copy_first) {
    ret = get_obj(ctx, &handle, src_obj, first_chunk, 0, RGW_MAX_CHUNK_SIZE);
    if (ret < 0)
      goto done_ret;

    first_part = &manifest.objs[0];
    first_part->loc = dest_obj;
    first_part->loc_ofs = 0;
    first_part->size = first_chunk.length();
  }

  manifest.obj_size = total_len;

  ret = rgwstore->put_obj_meta(ctx, dest_obj, end + 1, NULL, attrset, category, false, NULL, &first_chunk, &manifest, &tag);
  if (mtime)
    obj_stat(ctx, dest_obj, NULL, mtime, NULL, NULL);

  return 0;

done_ret:
  vector<rgw_obj>::iterator riter;

  /* rollback reference */
  for (riter = ref_objs.begin(); riter != ref_objs.end(); ++riter) {
    ObjectWriteOperation op;
    cls_refcount_put(op, tag, true);

    get_obj_bucket_and_oid_key(*riter, bucket, oid, key);
    io_ctx.locator_set_key(key);

    int r = io_ctx.operate(oid, &op);
    if (r < 0) {
      ldout(cct, 0) << "ERROR: cleanup after error failed to drop reference on obj=" << *riter << dendl;
    }
  }
  return ret;
}


int RGWRados::copy_obj_data(void *ctx,
	       void *handle, off_t end,
               rgw_obj& dest_obj,
               rgw_obj& src_obj,
	       time_t *mtime,
               map<string, bufferlist>& attrs,
               RGWObjCategory category,
               struct rgw_err *err)
{
  bufferlist first_chunk;
  RGWObjManifest manifest;
  RGWObjManifestPart *first_part;

  rgw_obj shadow_obj = dest_obj;
  string shadow_oid;

  append_rand_alpha(cct, dest_obj.object, shadow_oid, 32);
  shadow_obj.init_ns(dest_obj.bucket, shadow_oid, shadow_ns);

  int ret, r;
  off_t ofs = 0;

  do {
    bufferlist bl;
    ret = get_obj(ctx, &handle, src_obj, bl, ofs, end);
    if (ret < 0)
      return ret;

    const char *data = bl.c_str();

    if (ofs < RGW_MAX_CHUNK_SIZE) {
      off_t len = min(RGW_MAX_CHUNK_SIZE - ofs, (off_t)ret);
      first_chunk.append(data, len);
      ofs += len;
      ret -= len;
      data += len;
    }

    // In the first call to put_obj_data, we pass ofs == -1 so that it will do
    // a write_full, wiping out whatever was in the object before this
    r = 0;
    if (ret > 0) {
      r = put_obj_data(ctx, shadow_obj, data, ((ofs == 0) ? -1 : ofs), ret, false);
    }
    if (r < 0)
      goto done_err;

    ofs += ret;
  } while (ofs <= end);

  first_part = &manifest.objs[0];
  first_part->loc = dest_obj;
  first_part->loc_ofs = 0;
  first_part->size = first_chunk.length();

  if (ofs > RGW_MAX_CHUNK_SIZE) {
    RGWObjManifestPart& tail = manifest.objs[RGW_MAX_CHUNK_SIZE];
    tail.loc = shadow_obj;
    tail.loc_ofs = RGW_MAX_CHUNK_SIZE;
    tail.size = ofs - RGW_MAX_CHUNK_SIZE;
  }
  manifest.obj_size = ofs;

<<<<<<< HEAD
  ret = rgwstore->put_obj_meta(ctx, dest_obj, end + 1, NULL, attrs, category, false, NULL, &first_chunk, &manifest, NULL);
=======
  if (replace_attrs) {
    attrset = attrs;
  }

  ret = put_obj_meta(ctx, dest_obj, end + 1, NULL, attrset, category, false, NULL, &first_chunk, &manifest);
>>>>>>> 6756f9af
  if (mtime)
    obj_stat(ctx, dest_obj, NULL, mtime, NULL, NULL);

  finish_get_obj(&handle);

  return ret;
done_err:
<<<<<<< HEAD
  rgwstore->delete_obj(ctx, shadow_obj);
=======
  delete_obj(ctx, shadow_obj, false);
>>>>>>> 6756f9af
  finish_get_obj(&handle);
  return r;
}

/**
 * Delete a bucket.
 * bucket: the name of the bucket to delete
 * Returns 0 on success, -ERR# otherwise.
 */
int RGWRados::delete_bucket(rgw_bucket& bucket)
{
  librados::IoCtx list_ctx;
  int r = open_bucket_ctx(bucket, list_ctx);
  if (r < 0)
    return r;

  std::map<string, RGWObjEnt> ent_map;
  string marker, prefix;
  bool is_truncated;

  do {
#define NUM_ENTRIES 1000
    r = cls_bucket_list(bucket, marker, prefix, NUM_ENTRIES, ent_map,
                        &is_truncated, &marker);
    if (r < 0)
      return r;

    string ns;
    std::map<string, RGWObjEnt>::iterator eiter;
    string obj;
    for (eiter = ent_map.begin(); eiter != ent_map.end(); ++eiter) {
      obj = eiter->first;

      if (rgw_obj::translate_raw_obj_to_obj_in_ns(obj, ns))
        return -ENOTEMPTY;
    }
  } while (is_truncated);

<<<<<<< HEAD
  rgw_obj obj(rgw_root_bucket, bucket.name);
  r = delete_obj(NULL, obj);
=======
  rgw_obj obj(params.domain_root, bucket.name);
  r = delete_obj(NULL, obj, true);
>>>>>>> 6756f9af
  if (r < 0)
    return r;

  ObjectWriteOperation op;
  op.remove();
  string oid = dir_oid_prefix;
  oid.append(bucket.marker);
  librados::AioCompletion *completion = rados->aio_create_completion(NULL, NULL, NULL);
  r = list_ctx.aio_operate(oid, completion, &op);
  completion->release();
  if (r < 0)
    return r;

  return 0;
}

int RGWRados::set_buckets_enabled(vector<rgw_bucket>& buckets, bool enabled)
{
  int ret = 0;

  vector<rgw_bucket>::iterator iter;

  for (iter = buckets.begin(); iter != buckets.end(); ++iter) {
    rgw_bucket& bucket = *iter;
    if (enabled)
      ldout(cct, 20) << "enabling bucket name=" << bucket.name << dendl;
    else
      ldout(cct, 20) << "disabling bucket name=" << bucket.name << dendl;

    RGWBucketInfo info;
    map<string, bufferlist> attrs;
    int r = get_bucket_info(NULL, bucket.name, info, &attrs);
    if (r < 0) {
      ldout(cct, 0) << "NOTICE: get_bucket_info on bucket=" << bucket.name << " returned err=" << r << ", skipping bucket" << dendl;
      ret = r;
      continue;
    }
    if (enabled) {
      info.flags &= ~BUCKET_SUSPENDED;
    } else {
      info.flags |= BUCKET_SUSPENDED;
    }

    r = put_bucket_info(bucket.name, info, false, &attrs);
    if (r < 0) {
      ldout(cct, 0) << "NOTICE: put_bucket_info on bucket=" << bucket.name << " returned err=" << r << ", skipping bucket" << dendl;
      ret = r;
      continue;
    }
  }
  return ret;
}

int RGWRados::bucket_suspended(rgw_bucket& bucket, bool *suspended)
{
  RGWBucketInfo bucket_info;
  int ret = get_bucket_info(NULL, bucket.name, bucket_info);
  if (ret < 0) {
    return ret;
  }

  *suspended = ((bucket_info.flags & BUCKET_SUSPENDED) != 0);
  return 0;
}

int RGWRados::complete_atomic_overwrite(RGWRadosCtx *rctx, RGWObjState *state, rgw_obj& obj)
{
  if (!state || !state->has_manifest)
    return 0;

  cls_rgw_obj_chain chain;
  map<uint64_t, RGWObjManifestPart>::iterator iter;
  for (iter = state->manifest.objs.begin(); iter != state->manifest.objs.end(); ++iter) {
    rgw_obj& mobj = iter->second.loc;
    if (mobj == obj)
      continue;
    string oid, key;
    rgw_bucket bucket;
    get_obj_bucket_and_oid_key(mobj, bucket, oid, key);
    chain.push_obj(bucket.pool, oid, key);
  }

  string tag = state->obj_tag.c_str();
  int ret = gc->send_chain(chain, tag, false);  // do it async

  return ret;
}

int RGWRados::defer_gc(void *ctx, rgw_obj& obj)
{
  RGWRadosCtx *rctx = (RGWRadosCtx *)ctx;
  rgw_bucket bucket;
  std::string oid, key;
  get_obj_bucket_and_oid_key(obj, bucket, oid, key);
  if (!rctx)
    return 0;

  RGWObjState *state = NULL;

  int r = get_obj_state(rctx, obj, &state);
  if (r < 0)
    return r;

  if (!state->is_atomic) {
    ldout(cct, 20) << "state for obj=" << obj << " is not atomic, not deferring gc operation" << dendl;
    return -EINVAL;
  }

  if (state->obj_tag.length() == 0) {// check for backward compatibility
    ldout(cct, 20) << "state->obj_tag is empty, not deferring gc operation" << dendl;
    return -EINVAL;
  }

  string tag = state->obj_tag.c_str();

  ldout(cct, 0) << "defer chain tag=" << tag << dendl;

  return gc->defer_chain(tag, false);
}


/**
 * Delete an object.
 * bucket: name of the bucket storing the object
 * obj: name of the object to delete
 * Returns: 0 on success, -ERR# otherwise.
 */
int RGWRados::delete_obj_impl(void *ctx, rgw_obj& obj)
{
  rgw_bucket bucket;
  std::string oid, key;
  get_obj_bucket_and_oid_key(obj, bucket, oid, key);
  librados::IoCtx io_ctx;
  RGWRadosCtx *rctx = (RGWRadosCtx *)ctx;
  int r = open_bucket_ctx(bucket, io_ctx);
  if (r < 0)
    return r;

  io_ctx.locator_set_key(key);

  ObjectWriteOperation op;

  RGWObjState *state;
  r = prepare_atomic_for_write(rctx, obj, op, &state, false, NULL);
  if (r < 0)
    return r;

  bool ret_not_existed = (state && !state->exists);

  string tag;
  r = prepare_update_index(state, bucket, obj, tag);
  if (r < 0)
    return r;
  cls_refcount_put(op, tag, true);
  r = io_ctx.operate(oid, &op);
  bool removed = (r >= 0);

  if ((r >= 0 || r == -ENOENT) && bucket.marker.size()) {
    uint64_t epoch = io_ctx.get_last_version();
    r = complete_update_index_del(bucket, obj.object, tag, epoch);
  } else {
    int ret = complete_update_index_cancel(bucket, obj.object, tag);
    if (ret < 0) {
      ldout(cct, 0) << "ERROR: complete_update_index_cancel returned ret=" << ret << dendl;
    }
  }
  if (removed) {
    int ret = complete_atomic_overwrite(rctx, state, obj);
    if (ret < 0) {
      ldout(cct, 0) << "ERROR: complete_atomic_removal returned ret=" << ret << dendl;
    }
    /* other than that, no need to propagate error */
  }

  atomic_write_finish(state, r);

  if (r < 0)
    return r;

  if (ret_not_existed)
    return -ENOENT;

  return 0;
}

int RGWRados::delete_obj(void *ctx, rgw_obj& obj)
{
  int r;

  r = delete_obj_impl(ctx, obj);
  if (r == -ECANCELED)
    r = 0;

  return r;
}

static void generate_fake_tag(CephContext *cct, map<string, bufferlist>& attrset, RGWObjManifest& manifest, bufferlist& manifest_bl, bufferlist& tag_bl)
{
  string tag;

  map<uint64_t, RGWObjManifestPart>::iterator mi = manifest.objs.begin();
  if (mi != manifest.objs.end()) {
    if (manifest.objs.size() > 1) // first object usually points at the head, let's skip to a more unique part
      ++mi;
    tag = mi->second.loc.object;
    tag.append("_");
  }

  unsigned char md5[CEPH_CRYPTO_MD5_DIGESTSIZE];
  char md5_str[CEPH_CRYPTO_MD5_DIGESTSIZE * 2 + 1];
  MD5 hash;
  hash.Update((const byte *)manifest_bl.c_str(), manifest_bl.length());

  map<string, bufferlist>::iterator iter = attrset.find(RGW_ATTR_ETAG);
  if (iter != attrset.end()) {
    bufferlist& bl = iter->second;
    hash.Update((const byte *)bl.c_str(), bl.length());
  }

  hash.Final(md5);
  buf_to_hex(md5, CEPH_CRYPTO_MD5_DIGESTSIZE, md5_str);
  tag.append(md5_str);

  ldout(cct, 10) << "generate_fake_tag new tag=" << tag << dendl;

  tag_bl.append(tag.c_str(), tag.size() + 1);
}

int RGWRados::get_obj_state(RGWRadosCtx *rctx, rgw_obj& obj, RGWObjState **state)
{
  RGWObjState *s = rctx->get_state(obj);
  ldout(cct, 20) << "get_obj_state: rctx=" << (void *)rctx << " obj=" << obj << " state=" << (void *)s << " s->prefetch_data=" << s->prefetch_data << dendl;
  *state = s;
  if (s->has_attrs)
    return 0;

  int r = obj_stat(rctx, obj, &s->size, &s->mtime, &s->attrset, (s->prefetch_data ? &s->data : NULL));
  if (r == -ENOENT) {
    s->exists = false;
    s->has_attrs = true;
    s->mtime = 0;
    return 0;
  }
  if (r < 0)
    return r;

  s->exists = true;
  s->has_attrs = true;
  map<string, bufferlist>::iterator iter = s->attrset.find(RGW_ATTR_SHADOW_OBJ);
  if (iter != s->attrset.end()) {
    bufferlist bl = iter->second;
    bufferlist::iterator it = bl.begin();
    it.copy(bl.length(), s->shadow_obj);
    s->shadow_obj[bl.length()] = '\0';
  }
  s->obj_tag = s->attrset[RGW_ATTR_ID_TAG];
  bufferlist manifest_bl = s->attrset[RGW_ATTR_MANIFEST];
  if (manifest_bl.length()) {
    bufferlist::iterator miter = manifest_bl.begin();
    try {
      ::decode(s->manifest, miter);
      s->has_manifest = true;
      s->size = s->manifest.obj_size;
    } catch (buffer::error& err) {
      ldout(cct, 20) << "ERROR: couldn't decode manifest" << dendl;
      return -EIO;
    }
    ldout(cct, 10) << "manifest: total_size = " << s->manifest.obj_size << dendl;
    map<uint64_t, RGWObjManifestPart>::iterator mi;
    for (mi = s->manifest.objs.begin(); mi != s->manifest.objs.end(); ++mi) {
      ldout(cct, 10) << "manifest: ofs=" << mi->first << " loc=" << mi->second.loc << dendl;
    }

    if (!s->obj_tag.length()) {
      /*
       * Uh oh, something's wrong, object with manifest should have tag. Let's
       * create one out of the manifest, would be unique
       */
      generate_fake_tag(cct, s->attrset, s->manifest, manifest_bl, s->obj_tag);
      s->fake_tag = true;
    }
  }
  if (s->obj_tag.length())
    ldout(cct, 20) << "get_obj_state: setting s->obj_tag to " << s->obj_tag.c_str() << dendl;
  else
    ldout(cct, 20) << "get_obj_state: s->obj_tag was set empty" << dendl;
  return 0;
}

/**
 * Get the attributes for an object.
 * bucket: name of the bucket holding the object.
 * obj: name of the object
 * name: name of the attr to retrieve
 * dest: bufferlist to store the result in
 * Returns: 0 on success, -ERR# otherwise.
 */
int RGWRados::get_attr(void *ctx, rgw_obj& obj, const char *name, bufferlist& dest)
{
  rgw_bucket bucket;
  std::string oid, key;
  get_obj_bucket_and_oid_key(obj, bucket, oid, key);
  librados::IoCtx io_ctx;
  rgw_bucket actual_bucket = bucket;
  string actual_obj = oid;
  RGWRadosCtx *rctx = (RGWRadosCtx *)ctx;

  if (actual_obj.size() == 0) {
    actual_obj = bucket.name;
    actual_bucket = params.domain_root;
  }

  int r = open_bucket_ctx(actual_bucket, io_ctx);
  if (r < 0)
    return r;

  io_ctx.locator_set_key(key);

  if (rctx) {
    RGWObjState *state;
    r = get_obj_state(rctx, obj, &state);
    if (r < 0)
      return r;
    if (!state->exists)
      return -ENOENT;
    if (state->get_attr(name, dest))
      return 0;
    return -ENODATA;
  }
  
  r = io_ctx.getxattr(actual_obj, name, dest);
  if (r < 0)
    return r;

  return 0;
}

int RGWRados::append_atomic_test(RGWRadosCtx *rctx, rgw_obj& obj,
                            ObjectOperation& op, RGWObjState **pstate)
{
  if (!rctx)
    return 0;

  int r = get_obj_state(rctx, obj, pstate);
  if (r < 0)
    return r;

  RGWObjState *state = *pstate;

  if (!state->is_atomic) {
    ldout(cct, 20) << "state for obj=" << obj << " is not atomic, not appending atomic test" << dendl;
    return 0;
  }

  if (state->obj_tag.length() > 0 && !state->fake_tag) {// check for backward compatibility
    op.cmpxattr(RGW_ATTR_ID_TAG, LIBRADOS_CMPXATTR_OP_EQ, state->obj_tag);
  } else {
    ldout(cct, 20) << "state->obj_tag is empty, not appending atomic test" << dendl;
  }
  return 0;
}

int RGWRados::prepare_atomic_for_write_impl(RGWRadosCtx *rctx, rgw_obj& obj,
                            ObjectWriteOperation& op, RGWObjState **pstate,
			    bool reset_obj, const string *ptag)
{
  int r = get_obj_state(rctx, obj, pstate);
  if (r < 0)
    return r;

  RGWObjState *state = *pstate;

  bool need_guard = (state->has_manifest || (state->obj_tag.length() != 0)) && (!state->fake_tag);

  if (!state->is_atomic) {
    ldout(cct, 20) << "prepare_atomic_for_write_impl: state is not atomic. state=" << (void *)state << dendl;

    if (reset_obj) {
      op.create(false);
      op.remove(); // we're not dropping reference here, actually removing object
    }

    return 0;
  }

  if (state->obj_tag.length() == 0 ||
      state->shadow_obj.size() == 0) {
    ldout(cct, 10) << "can't clone object " << obj << " to shadow object, tag/shadow_obj haven't been set" << dendl;
    // FIXME: need to test object does not exist
  } else if (state->has_manifest) {
    ldout(cct, 10) << "obj contains manifest" << dendl;
  } else if (state->size <= RGW_MAX_CHUNK_SIZE) {
    ldout(cct, 10) << "not cloning object, object size (" << state->size << ")" << " <= chunk size" << dendl;
  } else {
    ldout(cct, 10) << "cloning object " << obj << " to name=" << state->shadow_obj << dendl;
    rgw_obj dest_obj(obj.bucket, state->shadow_obj);
    dest_obj.set_ns(shadow_ns);
    if (obj.key.size())
      dest_obj.set_key(obj.key);
    else
      dest_obj.set_key(obj.object);

    pair<string, bufferlist> cond(RGW_ATTR_ID_TAG, state->obj_tag);
    ldout(cct, 10) << "cloning: dest_obj=" << dest_obj << " size=" << state->size << " tag=" << state->obj_tag.c_str() << dendl;
    r = clone_obj_cond(NULL, dest_obj, 0, obj, 0, state->size, state->attrset, shadow_category, &state->mtime, false, true, &cond);
    if (r == -EEXIST)
      r = 0;
    if (r == -ECANCELED) {
      /* we lost in a race here, original object was replaced, we assume it was cloned
         as required */
      ldout(cct, 5) << "clone_obj_cond was cancelled, lost in a race" << dendl;
      state->clear();
      return r;
    } else {
      int ret = rctx->notify_intent(this, dest_obj, DEL_OBJ);
      if (ret < 0) {
        ldout(cct, 0) << "WARNING: failed to log intent ret=" << ret << dendl;
      }
    }
    if (r < 0) {
      ldout(cct, 0) << "ERROR: failed to clone object r=" << r << dendl;
      return r;
    }
  }

  if (need_guard) {
    /* first verify that the object wasn't replaced under */
    op.cmpxattr(RGW_ATTR_ID_TAG, LIBRADOS_CMPXATTR_OP_EQ, state->obj_tag);
    // FIXME: need to add FAIL_NOTEXIST_OK for racing deletion
  }

  if (reset_obj) {
    op.create(false);
    op.remove();
  }

  string tag;
  if (ptag) {
    tag = *ptag;
  } else {
    append_rand_alpha(cct, tag, tag, 32);
  }
  bufferlist bl;
  bl.append(tag.c_str(), tag.size() + 1);

  ldout(cct, 0) << "setting object tag=" << tag << dendl;

  op.setxattr(RGW_ATTR_ID_TAG, bl);

  string shadow = obj.object;
  shadow.append(".");
  shadow.append(tag);

  bufferlist shadow_bl;
  shadow_bl.append(shadow);
  op.setxattr(RGW_ATTR_SHADOW_OBJ, shadow_bl);

  return 0;
}

int RGWRados::prepare_atomic_for_write(RGWRadosCtx *rctx, rgw_obj& obj,
                            ObjectWriteOperation& op, RGWObjState **pstate,
			    bool reset_obj, const string *ptag)
{
  if (!rctx) {
    *pstate = NULL;
    return 0;
  }

  int r;
  r = prepare_atomic_for_write_impl(rctx, obj, op, pstate, reset_obj, ptag);

  return r;
}

/**
 * Set an attr on an object.
 * bucket: name of the bucket holding the object
 * obj: name of the object to set the attr on
 * name: the attr to set
 * bl: the contents of the attr
 * Returns: 0 on success, -ERR# otherwise.
 */
int RGWRados::set_attr(void *ctx, rgw_obj& obj, const char *name, bufferlist& bl)
{
  rgw_bucket bucket;
  std::string oid, key;
  get_obj_bucket_and_oid_key(obj, bucket, oid, key);
  librados::IoCtx io_ctx;
  rgw_bucket actual_bucket = bucket;
  string actual_obj = oid;
  RGWRadosCtx *rctx = (RGWRadosCtx *)ctx;

  if (actual_obj.size() == 0) {
    actual_obj = bucket.name;
    actual_bucket = params.domain_root;
  }

  int r = open_bucket_ctx(actual_bucket, io_ctx);
  if (r < 0)
    return r;

  ObjectWriteOperation op;
  RGWObjState *state = NULL;

  r = append_atomic_test(rctx, obj, op, &state);
  if (r < 0)
    return r;

  op.setxattr(name, bl);

  io_ctx.locator_set_key(key);
  r = io_ctx.operate(actual_obj, &op);

  if (state && r >= 0)
    state->attrset[name] = bl;

  if (r == -ECANCELED) {
    /* a race! object was replaced, we need to set attr on the original obj */
    ldout(cct, 0) << "NOTICE: RGWRados::set_attr: raced with another process, going to the shadow obj instead" << dendl;
    string loc = obj.loc();
    rgw_obj shadow(obj.bucket, state->shadow_obj, loc, shadow_ns);
    r = set_attr(NULL, shadow, name, bl);
  }

  if (r < 0)
    return r;

  return 0;
}

int RGWRados::set_attrs(void *ctx, rgw_obj& obj,
                        map<string, bufferlist>& attrs,
                        map<string, bufferlist>* rmattrs)
{
  rgw_bucket bucket;
  std::string oid, key;
  get_obj_bucket_and_oid_key(obj, bucket, oid, key);
  librados::IoCtx io_ctx;
  string actual_obj = oid;
  RGWRadosCtx *rctx = (RGWRadosCtx *)ctx;
  rgw_bucket actual_bucket = bucket;

  if (actual_obj.size() == 0) {
    actual_obj = bucket.name;
    actual_bucket = params.domain_root;
  }

  int r = open_bucket_ctx(actual_bucket, io_ctx);
  if (r < 0)
    return r;

  io_ctx.locator_set_key(key);

  ObjectWriteOperation op;
  RGWObjState *state = NULL;

  r = append_atomic_test(rctx, obj, op, &state);
  if (r < 0)
    return r;

  map<string, bufferlist>::iterator iter;
  if (rmattrs) {
    for (iter = rmattrs->begin(); iter != rmattrs->end(); ++iter) {
      const string& name = iter->first;
      op.rmxattr(name.c_str());
    }
  }

  for (iter = attrs.begin(); iter != attrs.end(); ++iter) {
    const string& name = iter->first;
    bufferlist& bl = iter->second;

    if (!bl.length())
      continue;

    op.setxattr(name.c_str(), bl);
  }

  if (!op.size())
    return 0;

  r = io_ctx.operate(actual_obj, &op);

  if (r == -ECANCELED) {
    /* a race! object was replaced, we need to set attr on the original obj */
    ldout(cct, 0) << "NOTICE: RGWRados::set_obj_attrs: raced with another process, going to the shadow obj instead" << dendl;
    string loc = obj.loc();
    rgw_obj shadow(obj.bucket, state->shadow_obj, loc, shadow_ns);
    r = set_attrs(NULL, shadow, attrs, rmattrs);
  }

  if (r < 0)
    return r;

  return 0;
}

/**
 * Get data about an object out of RADOS and into memory.
 * bucket: name of the bucket the object is in.
 * obj: name/key of the object to read
 * data: if get_data==true, this pointer will be set
 *    to an address containing the object's data/value
 * ofs: the offset of the object to read from
 * end: the point in the object to stop reading
 * attrs: if non-NULL, the pointed-to map will contain
 *    all the attrs of the object when this function returns
 * mod_ptr: if non-NULL, compares the object's mtime to *mod_ptr,
 *    and if mtime is smaller it fails.
 * unmod_ptr: if non-NULL, compares the object's mtime to *unmod_ptr,
 *    and if mtime is >= it fails.
 * if_match/nomatch: if non-NULL, compares the object's etag attr
 *    to the string and, if it doesn't/does match, fails out.
 * get_data: if true, the object's data/value will be read out, otherwise not
 * err: Many errors will result in this structure being filled
 *    with extra informatin on the error.
 * Returns: -ERR# on failure, otherwise
 *          (if get_data==true) length of read data,
 *          (if get_data==false) length of the object
 */
int RGWRados::prepare_get_obj(void *ctx, rgw_obj& obj,
            off_t *pofs, off_t *pend,
            map<string, bufferlist> *attrs,
            const time_t *mod_ptr,
            const time_t *unmod_ptr,
            time_t *lastmod,
            const char *if_match,
            const char *if_nomatch,
            uint64_t *total_size,
            uint64_t *obj_size,
            void **handle,
            struct rgw_err *err)
{
  rgw_bucket bucket;
  std::string oid, key;
  get_obj_bucket_and_oid_key(obj, bucket, oid, key);
  int r = -EINVAL;
  bufferlist etag;
  time_t ctime;
  RGWRadosCtx *rctx = (RGWRadosCtx *)ctx;
  RGWRadosCtx *new_ctx = NULL;
  RGWObjState *astate = NULL;
  off_t ofs = 0;
  off_t end = -1;

  map<string, bufferlist>::iterator iter;

  *handle = NULL;

  GetObjState *state = new GetObjState;
  if (!state)
    return -ENOMEM;

  *handle = state;

  r = open_bucket_ctx(bucket, state->io_ctx);
  if (r < 0)
    goto done_err;

  state->io_ctx.locator_set_key(key);

  if (!rctx) {
    new_ctx = new RGWRadosCtx(this);
    rctx = new_ctx;
  }

  r = get_obj_state(rctx, obj, &astate);
  if (r < 0)
    goto done_err;

  if (!astate->exists) {
    r = -ENOENT;
    goto done_err;
  }

  if (attrs) {
    *attrs = astate->attrset;
    if (cct->_conf->subsys.should_gather(ceph_subsys_rgw, 20)) {
      for (iter = attrs->begin(); iter != attrs->end(); ++iter) {
        ldout(cct, 20) << "Read xattr: " << iter->first << dendl;
      }
    }
    if (r < 0)
      goto done_err;
  }

  /* Convert all times go GMT to make them compatible */
  if (mod_ptr || unmod_ptr) {
    struct tm mtm;
    struct tm *gmtm = gmtime_r(&astate->mtime, &mtm);
    if (!gmtm) {
       ldout(cct, 0) << "NOTICE: could not get translate mtime for object" << dendl;
       r = -EINVAL;
       goto done_err;
    }
    ctime = mktime(gmtm);

    if (mod_ptr) {
      ldout(cct, 10) << "If-Modified-Since: " << *mod_ptr << " Last-Modified: " << ctime << dendl;
      if (ctime < *mod_ptr) {
        r = -ERR_NOT_MODIFIED;
        goto done_err;
      }
    }

    if (unmod_ptr) {
      ldout(cct, 10) << "If-UnModified-Since: " << *unmod_ptr << " Last-Modified: " << ctime << dendl;
      if (ctime > *unmod_ptr) {
        r = -ERR_PRECONDITION_FAILED;
        goto done_err;
      }
    }
  }
  if (if_match || if_nomatch) {
    r = get_attr(rctx, obj, RGW_ATTR_ETAG, etag);
    if (r < 0)
      goto done_err;

    if (if_match) {
      ldout(cct, 10) << "ETag: " << etag.c_str() << " " << " If-Match: " << if_match << dendl;
      if (strcmp(if_match, etag.c_str())) {
        r = -ERR_PRECONDITION_FAILED;
        goto done_err;
      }
    }

    if (if_nomatch) {
      ldout(cct, 10) << "ETag: " << etag.c_str() << " " << " If-NoMatch: " << if_nomatch << dendl;
      if (strcmp(if_nomatch, etag.c_str()) == 0) {
        r = -ERR_NOT_MODIFIED;
        goto done_err;
      }
    }
  }

  if (pofs)
    ofs = *pofs;
  if (pend)
    end = *pend;

  if (ofs < 0) {
    ofs += astate->size;
    if (ofs < 0)
      ofs = 0;
    end = astate->size - 1;
  } else if (end < 0) {
    end = astate->size - 1;
  }

  if (astate->size > 0) {
    if (ofs >= (off_t)astate->size) {
      r = -ERANGE;
      goto done_err;
    }
    if (end >= (off_t)astate->size) {
      end = astate->size - 1;
    }
  }

  if (pofs)
    *pofs = ofs;
  if (pend)
    *pend = end;
  if (total_size)
    *total_size = (ofs <= end ? end + 1 - ofs : 0);
  if (obj_size)
    *obj_size = astate->size;
  if (lastmod)
    *lastmod = astate->mtime;

  delete new_ctx;

  return 0;

done_err:
  delete new_ctx;
  delete state;
  *handle = NULL;
  return r;
}

int RGWRados::prepare_update_index(RGWObjState *state, rgw_bucket& bucket,
                                   rgw_obj& obj, string& tag)
{
  if (state && state->obj_tag.length()) {
    int len = state->obj_tag.length();
    char buf[len + 1];
    memcpy(buf, state->obj_tag.c_str(), len);
    buf[len] = '\0';
    tag = buf;
  } else {
    append_rand_alpha(cct, tag, tag, 32);
  }
  int ret = cls_obj_prepare_op(bucket, CLS_RGW_OP_ADD, tag,
                               obj.object, obj.key);

  return ret;
}

int RGWRados::complete_update_index(rgw_bucket& bucket, string& oid, string& tag, uint64_t epoch, uint64_t size,
                                    utime_t& ut, string& etag, string& content_type, bufferlist *acl_bl, RGWObjCategory category)
{
  if (bucket.marker.empty())
    return 0;

  RGWObjEnt ent;
  ent.name = oid;
  ent.size = size;
  ent.mtime = ut;
  ent.etag = etag;
  ACLOwner owner;
  if (acl_bl && acl_bl->length()) {
    int ret = decode_policy(*acl_bl, &owner);
    if (ret < 0) {
      ldout(cct, 0) << "WARNING: could not decode policy ret=" << ret << dendl;
    }
  }
  ent.owner = owner.get_id();
  ent.owner_display_name = owner.get_display_name();
  ent.content_type = content_type;

  int ret = cls_obj_complete_add(bucket, tag, epoch, ent, category);

  return ret;
}


int RGWRados::clone_objs_impl(void *ctx, rgw_obj& dst_obj,
                        vector<RGWCloneRangeInfo>& ranges,
                        map<string, bufferlist> attrs,
                        RGWObjCategory category,
                        time_t *pmtime,
                        bool truncate_dest,
                        bool exclusive,
                        pair<string, bufferlist> *xattr_cond)
{
  rgw_bucket bucket;
  std::string dst_oid, dst_key;
  get_obj_bucket_and_oid_key(dst_obj, bucket, dst_oid, dst_key);
  librados::IoCtx io_ctx;
  RGWRadosCtx *rctx = (RGWRadosCtx *)ctx;
  uint64_t size = 0;
  string etag;
  string content_type;
  bufferlist acl_bl;
  bool update_index = (category == RGW_OBJ_CATEGORY_MAIN ||
                       category == RGW_OBJ_CATEGORY_MULTIMETA);

  int r = open_bucket_ctx(bucket, io_ctx);
  if (r < 0)
    return r;
  io_ctx.locator_set_key(dst_key);
  ObjectWriteOperation op;
  if (truncate_dest) {
    op.remove();
    op.set_op_flags(OP_FAILOK); // don't fail if object didn't exist
  }

  op.create(exclusive);


  map<string, bufferlist>::iterator iter;
  for (iter = attrs.begin(); iter != attrs.end(); ++iter) {
    const string& name = iter->first;
    bufferlist& bl = iter->second;
    op.setxattr(name.c_str(), bl);

    if (name.compare(RGW_ATTR_ETAG) == 0) {
      etag = bl.c_str();
    } else if (name.compare(RGW_ATTR_CONTENT_TYPE) == 0) {
      content_type = bl.c_str();
    } else if (name.compare(RGW_ATTR_ACL) == 0) {
      acl_bl = bl;
    }
  }
  RGWObjState *state;
  r = prepare_atomic_for_write(rctx, dst_obj, op, &state, true, NULL);
  if (r < 0)
    return r;

  vector<RGWCloneRangeInfo>::iterator range_iter;
  for (range_iter = ranges.begin(); range_iter != ranges.end(); ++range_iter) {
    RGWCloneRangeInfo range = *range_iter;
    vector<RGWCloneRangeInfo>::iterator next_iter = range_iter;

    // merge ranges
    while (++next_iter !=  ranges.end()) {
      RGWCloneRangeInfo& next = *next_iter;
      if (range.src_ofs + (int64_t)range.len != next.src_ofs ||
          range.dst_ofs + (int64_t)range.len != next.dst_ofs)
        break;
      range_iter++;
      range.len += next.len;
    }
    if (range.len) {
      ldout(cct, 20) << "calling op.clone_range(dst_ofs=" << range.dst_ofs << ", src.object=" <<  range.src.object << " range.src_ofs=" << range.src_ofs << " range.len=" << range.len << dendl;
      if (xattr_cond) {
        string src_cmp_obj, src_cmp_key;
        get_obj_bucket_and_oid_key(range.src, bucket, src_cmp_obj, src_cmp_key);
        op.src_cmpxattr(src_cmp_obj, xattr_cond->first.c_str(),
                        LIBRADOS_CMPXATTR_OP_EQ, xattr_cond->second);
      }
      string src_oid, src_key;
      get_obj_bucket_and_oid_key(range.src, bucket, src_oid, src_key);
      if (range.dst_ofs + range.len > size)
        size = range.dst_ofs + range.len;
      op.clone_range(range.dst_ofs, src_oid, range.src_ofs, range.len);
    }
  }
  time_t mt;
  utime_t ut;
  if (pmtime) {
    op.mtime(pmtime);
    ut = utime_t(*pmtime, 0);
  } else {
    ut = ceph_clock_now(cct);
    mt = ut.sec();
    op.mtime(&mt);
  }

  string tag;
  uint64_t epoch = 0;
  int ret;

  if (update_index) {
    ret = prepare_update_index(state, bucket, dst_obj, tag);
    if (ret < 0)
      goto done;
  }

  ret = io_ctx.operate(dst_oid, &op);

  epoch = io_ctx.get_last_version();

done:
  atomic_write_finish(state, ret);

  if (update_index) {
    if (ret >= 0) {
      ret = complete_update_index(bucket, dst_obj.object, tag, epoch, size,
                                  ut, etag, content_type, &acl_bl, category);
    } else {
      int r = complete_update_index_cancel(bucket, dst_obj.object, tag);
      if (r < 0) {
        ldout(cct, 0) << "ERROR: comlete_update_index_cancel() returned r=" << r << dendl;
      }
    }
  }

  return ret;
}

int RGWRados::clone_objs(void *ctx, rgw_obj& dst_obj,
                        vector<RGWCloneRangeInfo>& ranges,
                        map<string, bufferlist> attrs,
                        RGWObjCategory category,
                        time_t *pmtime,
                        bool truncate_dest,
                        bool exclusive,
                        pair<string, bufferlist> *xattr_cond)
{
  int r;

  r = clone_objs_impl(ctx, dst_obj, ranges, attrs, category, pmtime, truncate_dest, exclusive, xattr_cond);
  if (r == -ECANCELED)
    r = 0;

  return r;
}


int RGWRados::get_obj(void *ctx, void **handle, rgw_obj& obj,
                      bufferlist& bl, off_t ofs, off_t end)
{
  rgw_bucket bucket;
  std::string oid, key;
  rgw_obj read_obj = obj;
  uint64_t read_ofs = ofs;
  uint64_t len, read_len;
  RGWRadosCtx *rctx = (RGWRadosCtx *)ctx;
  RGWRadosCtx *new_ctx = NULL;
  bool reading_from_head = true;
  ObjectReadOperation op;

  GetObjState *state = *(GetObjState **)handle;
  RGWObjState *astate = NULL;

  bool merge_bl = false;
  bufferlist *pbl = &bl;
  bufferlist read_bl;

  get_obj_bucket_and_oid_key(obj, bucket, oid, key);

  if (!rctx) {
    new_ctx = new RGWRadosCtx(this);
    rctx = new_ctx;
  }

  int r = get_obj_state(rctx, obj, &astate);
  if (r < 0)
    goto done_ret;

  if (end < 0)
    len = 0;
  else
    len = end - ofs + 1;

  if (astate->has_manifest) {
    /* now get the relevant object part */
    map<uint64_t, RGWObjManifestPart>::iterator iter = astate->manifest.objs.upper_bound(ofs);
    /* we're now pointing at the next part (unless the first part starts at a higher ofs),
       so retract to previous part */
    if (iter != astate->manifest.objs.begin()) {
      --iter;
    }

    RGWObjManifestPart& part = iter->second;
    uint64_t part_ofs = iter->first;
    read_obj = part.loc;
    len = min(len, part.size - (ofs - part_ofs));
    read_ofs = part.loc_ofs + (ofs - part_ofs);
    reading_from_head = (read_obj == obj);

    if (!reading_from_head) {
      get_obj_bucket_and_oid_key(read_obj, bucket, oid, key);
    }
  }

  if (len > RGW_MAX_CHUNK_SIZE)
    len = RGW_MAX_CHUNK_SIZE;


  state->io_ctx.locator_set_key(key);

  if (reading_from_head) {
    /* only when reading from the head object do we need to do the atomic test */
    r = append_atomic_test(rctx, read_obj, op, &astate);
    if (r < 0)
      goto done_ret;
  }

  read_len = len;

  if (astate) {
    if (!ofs && astate->data.length() >= len) {
      bl = astate->data;
      goto done;
    }

    if (ofs < astate->data.length()) {
      unsigned copy_len = min((uint64_t)astate->data.length(), len);
      astate->data.copy(ofs, copy_len, bl);
      read_len -= copy_len;
      read_ofs += copy_len;
      if (!read_len)
	goto done;

      merge_bl = true;
      pbl = &read_bl;
    }
  }

  ldout(cct, 20) << "rados->read obj-ofs=" << ofs << " read_ofs=" << read_ofs << " read_len=" << read_len << dendl;
  op.read(read_ofs, read_len, pbl, NULL);

  r = state->io_ctx.operate(oid, &op, NULL);
  ldout(cct, 20) << "rados->read r=" << r << " bl.length=" << bl.length() << dendl;

  if (r == -ECANCELED) {
    /* a race! object was replaced, we need to set attr on the original obj */
    ldout(cct, 0) << "NOTICE: RGWRados::get_obj: raced with another process, going to the shadow obj instead" << dendl;
    string loc = obj.loc();
    rgw_obj shadow(bucket, astate->shadow_obj, loc, shadow_ns);
    r = get_obj(NULL, handle, shadow, bl, ofs, end);
    goto done_ret;
  }

  if (merge_bl)
    bl.append(read_bl);

done:
  if (bl.length() > 0) {
    r = bl.length();
  }
  if (r < 0 || !len || ((off_t)(ofs + len - 1) == end)) {
    delete state;
    *handle = NULL;
  }

done_ret:
  delete new_ctx;

  return r;
}

void RGWRados::finish_get_obj(void **handle)
{
  if (*handle) {
    GetObjState *state = *(GetObjState **)handle;
    delete state;
    *handle = NULL;
  }
}

/* a simple object read */
int RGWRados::read(void *ctx, rgw_obj& obj, off_t ofs, size_t size, bufferlist& bl)
{
  rgw_bucket bucket;
  std::string oid, key;
  get_obj_bucket_and_oid_key(obj, bucket, oid, key);
  librados::IoCtx io_ctx;
  RGWRadosCtx *rctx = (RGWRadosCtx *)ctx;
  RGWObjState *astate = NULL;
  int r = open_bucket_ctx(bucket, io_ctx);
  if (r < 0)
    return r;

  io_ctx.locator_set_key(key);

  ObjectReadOperation op;

  r = append_atomic_test(rctx, obj, op, &astate);
  if (r < 0)
    return r;

  op.read(ofs, size, &bl, NULL);

  r = io_ctx.operate(oid, &op, NULL);
  if (r == -ECANCELED) {
    /* a race! object was replaced, we need to set attr on the original obj */
    ldout(cct, 0) << "NOTICE: RGWRados::get_obj: raced with another process, going to the shadow obj instead" << dendl;
    string loc = obj.loc();
    rgw_obj shadow(obj.bucket, astate->shadow_obj, loc, shadow_ns);
    r = read(NULL, shadow, ofs, size, bl);
  }
  return r;
}

int RGWRados::obj_stat(void *ctx, rgw_obj& obj, uint64_t *psize, time_t *pmtime, map<string, bufferlist> *attrs, bufferlist *first_chunk)
{
  rgw_bucket bucket;
  std::string oid, key;
  get_obj_bucket_and_oid_key(obj, bucket, oid, key);
  librados::IoCtx io_ctx;
  int r = open_bucket_ctx(bucket, io_ctx);
  if (r < 0)
    return r;

  io_ctx.locator_set_key(key);

  map<string, bufferlist> attrset;
  uint64_t size = 0;
  time_t mtime = 0;

  ObjectReadOperation op;
  op.getxattrs(&attrset, NULL);
  op.stat(&size, &mtime, NULL);
  if (first_chunk) {
    op.read(0, RGW_MAX_CHUNK_SIZE, first_chunk, NULL);
  }
  bufferlist outbl;
  r = io_ctx.operate(oid, &op, &outbl);
  if (r < 0)
    return r;

  if (psize)
    *psize = size;
  if (pmtime)
    *pmtime = mtime;
  if (attrs)
    *attrs = attrset;

  return 0;
}

int RGWRados::get_bucket_stats(rgw_bucket& bucket, map<RGWObjCategory, RGWBucketStats>& stats)
{
  rgw_bucket_dir_header header;
  int r = cls_bucket_head(bucket, header);
  if (r < 0)
    return r;

  stats.clear();
  map<uint8_t, struct rgw_bucket_category_stats>::iterator iter = header.stats.begin();
  for (; iter != header.stats.end(); ++iter) {
    RGWObjCategory category = (RGWObjCategory)iter->first;
    RGWBucketStats& s = stats[category];
    struct rgw_bucket_category_stats& stats = iter->second;
    s.category = (RGWObjCategory)iter->first;
    s.num_kb = ((stats.total_size + 1023) / 1024);
    s.num_kb_rounded = ((stats.total_size_rounded + 1023) / 1024);
    s.num_objects = stats.num_entries;
  }

  return 0;
}

int RGWRados::get_bucket_info(void *ctx, string& bucket_name, RGWBucketInfo& info, map<string, bufferlist> *pattrs)
{
  bufferlist bl;

  int ret = rgw_get_obj(this, ctx, params.domain_root, bucket_name, bl, pattrs);
  if (ret < 0) {
    if (ret != -ENOENT)
      return ret;

    info.bucket.name = bucket_name;
    info.bucket.pool = bucket_name; // for now
    return 0;
  }

  bufferlist::iterator iter = bl.begin();
  try {
    ::decode(info, iter);
  } catch (buffer::error& err) {
    ldout(cct, 0) << "ERROR: could not decode buffer info, caught buffer::error" << dendl;
    return -EIO;
  }

  ldout(cct, 20) << "rgw_get_bucket_info: bucket=" << info.bucket << " owner " << info.owner << dendl;

  return 0;
}

int RGWRados::put_bucket_info(string& bucket_name, RGWBucketInfo& info, bool exclusive, map<string, bufferlist> *pattrs)
{
  bufferlist bl;

  ::encode(info, bl);

  int ret = rgw_put_system_obj(this, params.domain_root, bucket_name, bl.c_str(), bl.length(), exclusive, pattrs);

  return ret;
}

int RGWRados::omap_get_all(rgw_obj& obj, bufferlist& header, std::map<string, bufferlist>& m)
{
  bufferlist bl;
  librados::IoCtx io_ctx;
  rgw_bucket bucket;
  std::string oid, key;
  get_obj_bucket_and_oid_key(obj, bucket, oid, key);
  int r = open_bucket_ctx(bucket, io_ctx);
  if (r < 0)
    return r;

  io_ctx.locator_set_key(key);

  string start_after;
  r = io_ctx.omap_get_vals(oid, start_after, -1, &m);
  if (r < 0)
    return r;

  return 0;
 
}

int RGWRados::omap_set(rgw_obj& obj, std::string& key, bufferlist& bl)
{
  rgw_bucket bucket;
  std::string oid, okey;
  get_obj_bucket_and_oid_key(obj, bucket, oid, okey);

  ldout(cct, 15) << "omap_set bucket=" << bucket << " oid=" << oid << " key=" << key << dendl;

  librados::IoCtx io_ctx;
  int r = open_bucket_ctx(bucket, io_ctx);
  if (r < 0)
    return r;

  io_ctx.locator_set_key(okey);

  map<string, bufferlist> m;
  m[key] = bl;

  r = io_ctx.omap_set(oid, m);

  return r;
}

int RGWRados::omap_set(rgw_obj& obj, std::map<std::string, bufferlist>& m)
{
  rgw_bucket bucket;
  std::string oid, key;
  get_obj_bucket_and_oid_key(obj, bucket, oid, key);

  librados::IoCtx io_ctx;
  int r = open_bucket_ctx(bucket, io_ctx);
  if (r < 0)
    return r;

  io_ctx.locator_set_key(key);

  r = io_ctx.omap_set(oid, m);

  return r;
}

int RGWRados::omap_del(rgw_obj& obj, std::string& key)
{
  rgw_bucket bucket;
  std::string oid, okey;
  get_obj_bucket_and_oid_key(obj, bucket, oid, okey);

  librados::IoCtx io_ctx;
  int r = open_bucket_ctx(bucket, io_ctx);
  if (r < 0)
    return r;

  io_ctx.locator_set_key(okey);

  set<string> k;
  k.insert(key);

  r = io_ctx.omap_rm_keys(oid, k);
  return r;
}

int RGWRados::update_containers_stats(map<string, RGWBucketEnt>& m)
{
  map<string, RGWBucketEnt>::iterator iter;
  for (iter = m.begin(); iter != m.end(); ++iter) {
    RGWBucketEnt& ent = iter->second;
    rgw_bucket& bucket = ent.bucket;

    rgw_bucket_dir_header header;
    int r = cls_bucket_head(bucket, header);
    if (r < 0)
      return r;

    ent.count = 0;
    ent.size = 0;

    RGWObjCategory category = main_category;
    map<uint8_t, struct rgw_bucket_category_stats>::iterator iter = header.stats.find((uint8_t)category);
    if (iter != header.stats.end()) {
      struct rgw_bucket_category_stats& stats = iter->second;
      ent.count = stats.num_entries;
      ent.size = stats.total_size;
      ent.size_rounded = stats.total_size_rounded;
    }
  }

  return m.size();
}

int RGWRados::append_async(rgw_obj& obj, size_t size, bufferlist& bl)
{
  rgw_bucket bucket;
  std::string oid, key;
  get_obj_bucket_and_oid_key(obj, bucket, oid, key);
  librados::IoCtx io_ctx;
  int r = open_bucket_ctx(bucket, io_ctx);
  if (r < 0)
    return r;
  librados::AioCompletion *completion = rados->aio_create_completion(NULL, NULL, NULL);

  io_ctx.locator_set_key(key);

  r = io_ctx.aio_append(oid, completion, bl, size);
  completion->release();
  return r;
}

int RGWRados::distribute(const string& key, bufferlist& bl)
{
  string notify_oid;
  pick_control_oid(key, notify_oid);

  ldout(cct, 10) << "distributing notification oid=" << notify_oid << " bl.length()=" << bl.length() << dendl;
  int r = control_pool_ctx.notify(notify_oid, 0, bl);
  return r;
}

int RGWRados::pool_iterate_begin(rgw_bucket& bucket, RGWPoolIterCtx& ctx)
{
  librados::IoCtx& io_ctx = ctx.io_ctx;
  librados::ObjectIterator& iter = ctx.iter;

  int r = open_bucket_ctx(bucket, io_ctx);
  if (r < 0)
    return r;

  iter = io_ctx.objects_begin();

  return 0;
}

int RGWRados::pool_iterate(RGWPoolIterCtx& ctx, uint32_t num, vector<RGWObjEnt>& objs,
                           bool *is_truncated, RGWAccessListFilter *filter)
{
  librados::IoCtx& io_ctx = ctx.io_ctx;
  librados::ObjectIterator& iter = ctx.iter;

  if (iter == io_ctx.objects_end())
    return -ENOENT;

  uint32_t i;

  for (i = 0; i < num && iter != io_ctx.objects_end(); ++i, ++iter) {
    RGWObjEnt e;

    string oid = iter->first;
    ldout(cct, 20) << "RGWRados::pool_iterate: got " << oid << dendl;

    // fill it in with initial values; we may correct later
    if (filter && !filter->filter(oid, oid))
      continue;

    e.name = oid;
    objs.push_back(e);
  }

  if (is_truncated)
    *is_truncated = (iter != io_ctx.objects_end());

  return objs.size();
}

int RGWRados::gc_operate(string& oid, librados::ObjectWriteOperation *op)
{
  return gc_pool_ctx.operate(oid, op);
}

int RGWRados::gc_aio_operate(string& oid, librados::ObjectWriteOperation *op)
{
  AioCompletion *c = librados::Rados::aio_create_completion(NULL, NULL, NULL);
  int r = gc_pool_ctx.aio_operate(oid, c, op);
  c->release();
  return r;
}

int RGWRados::gc_operate(string& oid, librados::ObjectReadOperation *op, bufferlist *pbl)
{
  return gc_pool_ctx.operate(oid, op, pbl);
}

int RGWRados::list_gc_objs(int *index, string& marker, uint32_t max, std::list<cls_rgw_gc_obj_info>& result, bool *truncated)
{
  return gc->list(index, marker, max, result, truncated);
}

int RGWRados::process_gc()
{
  return gc->process();
}

int RGWRados::cls_rgw_init_index(librados::IoCtx& io_ctx, librados::ObjectWriteOperation& op, string& oid)
{
  bufferlist in;
  op.exec("rgw", "bucket_init_index", in);
  int r = io_ctx.operate(oid, &op);
  return r;
}

int RGWRados::cls_obj_prepare_op(rgw_bucket& bucket, uint8_t op, string& tag,
                                 string& name, string& locator)
{
  if (bucket_is_system(bucket))
    return 0;

  if (bucket.marker.empty()) {
    ldout(cct, 0) << "ERROR: empty marker for cls_rgw bucket operation" << dendl;
    return -EIO;
  }

  librados::IoCtx io_ctx;
  int r = open_bucket_ctx(bucket, io_ctx);
  if (r < 0)
    return r;

  string oid = dir_oid_prefix;
  oid.append(bucket.marker);

  ObjectWriteOperation o;
  cls_rgw_bucket_prepare_op(o, op, tag, name, locator);
  r = io_ctx.operate(oid, &o);
  return r;
}

int RGWRados::cls_obj_complete_op(rgw_bucket& bucket, uint8_t op, string& tag, uint64_t epoch, RGWObjEnt& ent, RGWObjCategory category)
{
  if (bucket_is_system(bucket))
    return 0;

  if (bucket.marker.empty()) {
    ldout(cct, 0) << "ERROR: empty marker for cls_rgw bucket operation" << dendl;
    return -EIO;
  }

  librados::IoCtx io_ctx;
  int r = open_bucket_ctx(bucket, io_ctx);
  if (r < 0)
    return r;

  string oid = dir_oid_prefix;
  oid.append(bucket.marker);

  ObjectWriteOperation o;
  rgw_bucket_dir_entry_meta dir_meta;
  dir_meta.size = ent.size;
  dir_meta.mtime = utime_t(ent.mtime, 0);
  dir_meta.etag = ent.etag;
  dir_meta.owner = ent.owner;
  dir_meta.owner_display_name = ent.owner_display_name;
  dir_meta.content_type = ent.content_type;
  dir_meta.category = category;
  cls_rgw_bucket_complete_op(o, op, tag, epoch, ent.name, dir_meta);

  AioCompletion *c = librados::Rados::aio_create_completion(NULL, NULL, NULL);
  r = io_ctx.aio_operate(oid, c, &o);
  c->release();
  return r;
}

int RGWRados::cls_obj_complete_add(rgw_bucket& bucket, string& tag, uint64_t epoch, RGWObjEnt& ent, RGWObjCategory category)
{
  return cls_obj_complete_op(bucket, CLS_RGW_OP_ADD, tag, epoch, ent, category);
}

int RGWRados::cls_obj_complete_del(rgw_bucket& bucket, string& tag, uint64_t epoch, string& name)
{
  RGWObjEnt ent;
  ent.name = name;
  return cls_obj_complete_op(bucket, CLS_RGW_OP_DEL, tag, epoch, ent, RGW_OBJ_CATEGORY_NONE);
}

int RGWRados::cls_obj_complete_cancel(rgw_bucket& bucket, string& tag, string& name)
{
  RGWObjEnt ent;
  ent.name = name;
  return cls_obj_complete_op(bucket, CLS_RGW_OP_ADD, tag, 0, ent, RGW_OBJ_CATEGORY_NONE);
}

int RGWRados::cls_bucket_list(rgw_bucket& bucket, string start, string prefix,
		              uint32_t num, map<string, RGWObjEnt>& m,
			      bool *is_truncated, string *last_entry)
{
  ldout(cct, 10) << "cls_bucket_list " << bucket << " start " << start << " num " << num << dendl;

  librados::IoCtx io_ctx;
  int r = open_bucket_ctx(bucket, io_ctx);
  if (r < 0)
    return r;

  if (bucket.marker.empty()) {
    ldout(cct, 0) << "ERROR: empty marker for cls_rgw bucket operation" << dendl;
    return -EIO;
  }

  string oid = dir_oid_prefix;
  oid.append(bucket.marker);

  struct rgw_bucket_dir dir;
  r = cls_rgw_list_op(io_ctx, oid, start, prefix, num, &dir, is_truncated);
  if (r < 0)
    return r;

  map<string, struct rgw_bucket_dir_entry>::iterator miter;
  bufferlist updates;
  for (miter = dir.m.begin(); miter != dir.m.end(); ++miter) {
    RGWObjEnt e;
    rgw_bucket_dir_entry& dirent = miter->second;

    // fill it in with initial values; we may correct later
    e.name = dirent.name;
    e.size = dirent.meta.size;
    e.mtime = dirent.meta.mtime;
    e.etag = dirent.meta.etag;
    e.owner = dirent.meta.owner;
    e.owner_display_name = dirent.meta.owner_display_name;
    e.content_type = dirent.meta.content_type;

    /* oh, that shouldn't happen! */
    if (e.name.empty()) {
      ldout(cct, 0) << "WARNING: got empty dirent name, skipping" << dendl;
      continue;
    }

    if (!dirent.exists || !dirent.pending_map.empty()) {
      /* there are uncommitted ops. We need to check the current state,
       * and if the tags are old we need to do cleanup as well. */
      librados::IoCtx sub_ctx;
      sub_ctx.dup(io_ctx);
      r = check_disk_state(sub_ctx, bucket, dirent, e, updates);
      if (r < 0) {
        if (r == -ENOENT)
          continue;
        else
          return r;
      }
    }
    m[e.name] = e;
    ldout(cct, 10) << "RGWRados::cls_bucket_list: got " << e.name << dendl;
  }

  if (dir.m.size()) {
    *last_entry = dir.m.rbegin()->first;
  }

  if (updates.length()) {
    // we don't care if we lose suggested updates, send them off blindly
    AioCompletion *c = librados::Rados::aio_create_completion(NULL, NULL, NULL);
    r = io_ctx.aio_exec(oid, c, "rgw", "dir_suggest_changes", updates, NULL);
    c->release();
  }
  return m.size();
}

int RGWRados::cls_obj_usage_log_add(const string& oid, rgw_usage_log_info& info)
{
  librados::IoCtx io_ctx;

  const char *usage_log_pool = params.usage_log_pool.name.c_str();
  int r = rados->ioctx_create(usage_log_pool, io_ctx);
  if (r == -ENOENT) {
    string id;
    map<std::string, bufferlist> attrs;
    rgw_bucket pool(usage_log_pool);
    r = create_bucket(id, pool, attrs);
    if (r < 0)
      return r;
 
    // retry
    r = rados->ioctx_create(usage_log_pool, io_ctx);
  }
  if (r < 0)
    return r;

  ObjectWriteOperation op;
  cls_rgw_usage_log_add(op, info);

  r = io_ctx.operate(oid, &op);
  return r;
}

int RGWRados::cls_obj_usage_log_read(string& oid, string& user, uint64_t start_epoch, uint64_t end_epoch, uint32_t max_entries,
                                     string& read_iter, map<rgw_user_bucket, rgw_usage_log_entry>& usage, bool *is_truncated)
{
  librados::IoCtx io_ctx;

  *is_truncated = false;

  const char *usage_log_pool = params.usage_log_pool.name.c_str();
  int r = rados->ioctx_create(usage_log_pool, io_ctx);
  if (r < 0)
    return r;

  r = cls_rgw_usage_log_read(io_ctx, oid, user, start_epoch, end_epoch,
			     max_entries, read_iter, usage, is_truncated);

  return r;
}

int RGWRados::cls_obj_usage_log_trim(string& oid, string& user, uint64_t start_epoch, uint64_t end_epoch)
{
  librados::IoCtx io_ctx;

  const char *usage_log_pool = params.usage_log_pool.name.c_str();
  int r = rados->ioctx_create(usage_log_pool, io_ctx);
  if (r < 0)
    return r;

  ObjectWriteOperation op;
  cls_rgw_usage_log_trim(op, user, start_epoch, end_epoch);

  r = io_ctx.operate(oid, &op);
  return r;
}

int RGWRados::check_disk_state(librados::IoCtx io_ctx,
                               rgw_bucket& bucket,
                               rgw_bucket_dir_entry& list_state,
                               RGWObjEnt& object,
                               bufferlist& suggested_updates)
{
  rgw_obj obj;
  std::string oid, key, ns;
  oid = list_state.name;
  if (!rgw_obj::strip_namespace_from_object(oid, ns)) {
    // well crap
    assert(0 == "got bad object name off disk");
  }
  obj.init(bucket, oid, list_state.locator, ns);
  get_obj_bucket_and_oid_key(obj, bucket, oid, key);
  io_ctx.locator_set_key(key);
  int r = io_ctx.stat(oid, &object.size, &object.mtime);

  list_state.pending_map.clear(); // we don't need this and it inflates size
  if (r == -ENOENT) {
      /* object doesn't exist right now -- hopefully because it's
       * marked as !exists and got deleted */
    if (list_state.exists) {
      /* FIXME: what should happen now? Work out if there are any
       * non-bad ways this could happen (there probably are, but annoying
       * to handle!) */
    }
    // encode a suggested removal of that key
    list_state.epoch = io_ctx.get_last_version();
    suggested_updates.append(CEPH_RGW_REMOVE);
    ::encode(list_state, suggested_updates);
  }
  if (r < 0)
    return r;

  // encode suggested updates
  list_state.epoch = io_ctx.get_last_version();
  list_state.meta.size = object.size;
  list_state.meta.mtime.set_from_double(double(object.mtime));
  suggested_updates.append(CEPH_RGW_UPDATE);
  ::encode(list_state, suggested_updates);
  return 0;
}

int RGWRados::cls_bucket_head(rgw_bucket& bucket, struct rgw_bucket_dir_header& header)
{
  librados::IoCtx io_ctx;
  int r = open_bucket_ctx(bucket, io_ctx);
  if (r < 0)
    return r;

  if (bucket.marker.empty()) {
    ldout(cct, 0) << "ERROR: empty marker for cls_rgw bucket operation" << dendl;
    return -EIO;
  }

  string oid = dir_oid_prefix;
  oid.append(bucket.marker);

  r = cls_rgw_get_dir_header(io_ctx, oid, &header);
  if (r < 0)
    return r;

  return 0;
}


class IntentLogNameFilter : public RGWAccessListFilter
{
  string prefix;
  bool filter_exact_date;
public:
  IntentLogNameFilter(const char *date, struct tm *tm) {
    prefix = date;
    filter_exact_date = !(tm->tm_hour || tm->tm_min || tm->tm_sec); /* if time was specified and is not 00:00:00
                                                                       we should look at objects from that date */
  }
  bool filter(string& name, string& key) {
    if (filter_exact_date)
      return name.compare(prefix) < 0;
    else
      return name.compare(0, prefix.size(), prefix) <= 0;
  }
};

enum IntentFlags { // bitmask
  I_DEL_OBJ = 1,
  I_DEL_DIR = 2,
};


int RGWRados::remove_temp_objects(string date, string time)
{
  struct tm tm;
  
  string format = "%Y-%m-%d";
  string datetime = date;
  if (datetime.size() != 10) {
    cerr << "bad date format" << std::endl;
    return -EINVAL;
  }

  if (!time.empty()) {
    if (time.size() != 5 && time.size() != 8) {
      cerr << "bad time format" << std::endl;
      return -EINVAL;
    }
    format.append(" %H:%M:%S");
    datetime.append(time.c_str());
  }
  memset(&tm, 0, sizeof(tm));
  const char *s = strptime(datetime.c_str(), format.c_str(), &tm);
  if (s && *s) {
    cerr << "failed to parse date/time" << std::endl;
    return -EINVAL;
  }
  time_t epoch = mktime(&tm);

  string prefix, delim, marker;
  vector<RGWObjEnt> objs;
  map<string, bool> common_prefixes;
  
  int max = 1000;
  bool is_truncated;
  IntentLogNameFilter filter(date.c_str(), &tm);
  RGWPoolIterCtx iter_ctx;
  int r = pool_iterate_begin(params.intent_log_pool, iter_ctx);
  if (r < 0) {
    cerr << "failed to list objects" << std::endl;
    return r;
  }
  do {
    objs.clear();
    r = pool_iterate(iter_ctx, max, objs, &is_truncated, &filter);
    if (r == -ENOENT)
      break;
    if (r < 0) {
      cerr << "failed to list objects" << std::endl;
    }
    vector<RGWObjEnt>::iterator iter;
    for (iter = objs.begin(); iter != objs.end(); ++iter) {
      process_intent_log(params.intent_log_pool, (*iter).name, epoch, I_DEL_OBJ | I_DEL_DIR, true);
    }
  } while (is_truncated);

  return 0;
}

int RGWRados::process_intent_log(rgw_bucket& bucket, string& oid,
				 time_t epoch, int flags, bool purge)
{
  cout << "processing intent log " << oid << std::endl;
  rgw_obj obj(bucket, oid);

  unsigned chunk = 1024 * 1024;
  off_t pos = 0;
  bool eof = false;
  bool complete = true;
  int ret = 0;
  int r;

  bufferlist bl;
  bufferlist::iterator iter;
  off_t off;

  while (!eof || !iter.end()) {
    off = iter.get_off();
    if (!eof && (bl.length() - off) < chunk / 2) {
      bufferlist more;
      r = read(NULL, obj, pos, chunk, more);
      if (r < 0) {
        cerr << "error while reading from " <<  bucket << ":" << oid
	   << " " << cpp_strerror(-r) << std::endl;
        return -r;
      }
      eof = (more.length() < (off_t)chunk);
      pos += more.length();
      bufferlist old;
      old.substr_of(bl, off, bl.length() - off);
      bl.clear();
      bl.claim(old);
      bl.claim_append(more);
      iter = bl.begin();
    }
    
    struct rgw_intent_log_entry entry;
    try {
      ::decode(entry, iter);
    } catch (buffer::error& err) {
      cerr << "failed to decode intent log entry in " << bucket << ":" << oid << std::endl;
      cerr << "skipping log" << std::endl; // no use to continue
      ret = -EIO;
      complete = false;
      break;
    }
    if (entry.op_time.sec() > epoch) {
      cerr << "skipping entry for obj=" << obj << " entry.op_time=" << entry.op_time.sec() << " requested epoch=" << epoch << std::endl;
      cerr << "skipping log" << std::endl; // no use to continue
      complete = false;
      break;
    }
    switch (entry.intent) {
    case DEL_OBJ:
      if (!flags & I_DEL_OBJ) {
        complete = false;
        break;
      }
<<<<<<< HEAD
      r = rgwstore->delete_obj(NULL, entry.obj);
=======
      r = delete_obj(NULL, entry.obj, false);
>>>>>>> 6756f9af
      if (r < 0 && r != -ENOENT) {
        cerr << "failed to remove obj: " << entry.obj << std::endl;
        complete = false;
      }
      break;
    case DEL_DIR:
      if (!flags & I_DEL_DIR) {
        complete = false;
        break;
      } else {
        librados::IoCtx io_ctx;
        int r = open_bucket_ctx(entry.obj.bucket, io_ctx);
        if (r < 0)
          return r;
        ObjectWriteOperation op;
        op.remove();
        string oid = dir_oid_prefix;
        oid.append(entry.obj.bucket.marker);
        librados::AioCompletion *completion = rados->aio_create_completion(NULL, NULL, NULL);
        r = io_ctx.aio_operate(oid, completion, &op);
        completion->release();
        if (r < 0 && r != -ENOENT) {
          cerr << "failed to remove pool: " << entry.obj.bucket.pool << std::endl;
          complete = false;
        }
      }
      break;
    default:
      complete = false;
    }
  }

  if (complete) {
    rgw_obj obj(bucket, oid);
    cout << "completed intent log: " << obj << (purge ? ", purging it" : "") << std::endl;
    if (purge) {
      r = delete_obj(NULL, obj);
      if (r < 0)
        cerr << "failed to remove obj: " << obj << std::endl;
    }
  }

  return ret;
}

uint64_t RGWRados::instance_id()
{
  return rados->get_instance_id();
}

uint64_t RGWRados::next_bucket_id()
{
  Mutex::Locker l(bucket_id_lock);
  return ++max_bucket_id;
}

RGWRados *RGWStoreManager::init_storage_provider(CephContext *cct, bool use_gc_thread)
{
  int use_cache = cct->_conf->rgw_cache_enabled;
  RGWRados *store = NULL;
  if (!use_cache) {
    store = new RGWRados;
  } else {
    store = new RGWCache<RGWRados>; 
  }

  if (store->initialize(cct, use_gc_thread) < 0) {
    delete store;
    return NULL;
  }

  return store;
}

void RGWStoreManager::close_storage(RGWRados *store)
{
  if (!store)
    return;

  store->finalize();

  delete store;
}
<|MERGE_RESOLUTION|>--- conflicted
+++ resolved
@@ -1312,7 +1312,7 @@
 
   manifest.obj_size = total_len;
 
-  ret = rgwstore->put_obj_meta(ctx, dest_obj, end + 1, NULL, attrset, category, false, NULL, &first_chunk, &manifest, &tag);
+  ret = put_obj_meta(ctx, dest_obj, end + 1, NULL, attrset, category, false, NULL, &first_chunk, &manifest, &tag);
   if (mtime)
     obj_stat(ctx, dest_obj, NULL, mtime, NULL, NULL);
 
@@ -1401,15 +1401,7 @@
   }
   manifest.obj_size = ofs;
 
-<<<<<<< HEAD
-  ret = rgwstore->put_obj_meta(ctx, dest_obj, end + 1, NULL, attrs, category, false, NULL, &first_chunk, &manifest, NULL);
-=======
-  if (replace_attrs) {
-    attrset = attrs;
-  }
-
-  ret = put_obj_meta(ctx, dest_obj, end + 1, NULL, attrset, category, false, NULL, &first_chunk, &manifest);
->>>>>>> 6756f9af
+  ret = put_obj_meta(ctx, dest_obj, end + 1, NULL, attrs, category, false, NULL, &first_chunk, &manifest, NULL);
   if (mtime)
     obj_stat(ctx, dest_obj, NULL, mtime, NULL, NULL);
 
@@ -1417,11 +1409,7 @@
 
   return ret;
 done_err:
-<<<<<<< HEAD
-  rgwstore->delete_obj(ctx, shadow_obj);
-=======
-  delete_obj(ctx, shadow_obj, false);
->>>>>>> 6756f9af
+  delete_obj(ctx, shadow_obj);
   finish_get_obj(&handle);
   return r;
 }
@@ -1460,13 +1448,8 @@
     }
   } while (is_truncated);
 
-<<<<<<< HEAD
-  rgw_obj obj(rgw_root_bucket, bucket.name);
+  rgw_obj obj(params.domain_root, bucket.name);
   r = delete_obj(NULL, obj);
-=======
-  rgw_obj obj(params.domain_root, bucket.name);
-  r = delete_obj(NULL, obj, true);
->>>>>>> 6756f9af
   if (r < 0)
     return r;
 
@@ -3345,11 +3328,7 @@
         complete = false;
         break;
       }
-<<<<<<< HEAD
-      r = rgwstore->delete_obj(NULL, entry.obj);
-=======
-      r = delete_obj(NULL, entry.obj, false);
->>>>>>> 6756f9af
+      r = delete_obj(NULL, entry.obj);
       if (r < 0 && r != -ENOENT) {
         cerr << "failed to remove obj: " << entry.obj << std::endl;
         complete = false;
