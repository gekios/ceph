--- conflicted
+++ resolved
@@ -151,370 +151,9 @@
 			  bool *is_truncated,
 			  uint64_t default_amount)
 {
-<<<<<<< HEAD
-  int ret;
-  buckets.clear();
-  std::string buckets_obj_id;
-  rgw_get_buckets_obj(user_id, buckets_obj_id);
-  rgw_raw_obj obj(store->svc.zone->get_zone_params().user_uid_pool, buckets_obj_id);
-
-  bool truncated = false;
-  string m = marker;
-
-  uint64_t total = 0;
-
-  if (!max) {
-    max = default_amount;
-  }
-
-  do {
-    std::list<cls_user_bucket_entry> entries;
-    ret = store->cls_user_list_buckets(obj, m, end_marker, max - total, entries, &m, &truncated);
-    if (ret == -ENOENT) {
-      ret = 0;
-    }
-
-    if (ret < 0) {
-      return ret;
-    }
-
-    for (auto& entry : entries) {
-      buckets.add(RGWBucketEnt(user_id, std::move(entry)));
-      total++;
-    }
-
-  } while (truncated && total < max);
-
-  if (is_truncated != nullptr) {
-    *is_truncated = truncated;
-  }
-
-  if (need_stats) {
-    map<string, RGWBucketEnt>& m = buckets.get_buckets();
-    ret = store->update_containers_stats(m);
-    if (ret < 0 && ret != -ENOENT) {
-      ldout(store->ctx(), 0) << "ERROR: could not get stats for buckets" << dendl;
-      return ret;
-    }
-  }
-  return 0;
-}
-
-int rgw_bucket_sync_user_stats(RGWRados *store, const rgw_user& user_id, const RGWBucketInfo& bucket_info)
-{
-  string buckets_obj_id;
-  rgw_get_buckets_obj(user_id, buckets_obj_id);
-  rgw_raw_obj obj(store->svc.zone->get_zone_params().user_uid_pool, buckets_obj_id);
-
-  return store->cls_user_sync_bucket_stats(obj, bucket_info);
-}
-
-int rgw_bucket_sync_user_stats(RGWRados *store, const string& tenant_name, const string& bucket_name)
-{
-  RGWBucketInfo bucket_info;
-  RGWSysObjectCtx obj_ctx = store->svc.sysobj->init_obj_ctx();
-  int ret = store->get_bucket_info(obj_ctx, tenant_name, bucket_name, bucket_info, NULL, null_yield);
-  if (ret < 0) {
-    ldout(store->ctx(), 0) << "ERROR: could not fetch bucket info: ret=" << ret << dendl;
-    return ret;
-  }
-
-  ret = rgw_bucket_sync_user_stats(store, bucket_info.owner, bucket_info);
-  if (ret < 0) {
-    ldout(store->ctx(), 0) << "ERROR: could not sync user stats for bucket " << bucket_name << ": ret=" << ret << dendl;
-    return ret;
-  }
-
-  return 0;
-}
-
-int rgw_set_bucket_acl(RGWRados* store, ACLOwner& owner, rgw_bucket& bucket, RGWBucketInfo& bucket_info, bufferlist& bl)
-{
-  RGWObjVersionTracker objv_tracker;
-  RGWObjVersionTracker old_version = bucket_info.objv_tracker;
-
-  int r = store->set_bucket_owner(bucket_info.bucket, owner);
-  if (r < 0) {
-    cerr << "ERROR: failed to set bucket owner: " << cpp_strerror(-r) << std::endl;
-    return r;
-  }
-
-  const rgw_pool& root_pool = store->svc.zone->get_zone_params().domain_root;
-  std::string bucket_entry;
-  rgw_make_bucket_entry_name(bucket.tenant, bucket.name, bucket_entry);
-  rgw_raw_obj obj(root_pool, bucket_entry);
-  auto obj_ctx = store->svc.sysobj->init_obj_ctx();
-  auto sysobj = obj_ctx.get_obj(obj);
-  rgw_raw_obj obj_bucket_instance;
-
-  store->get_bucket_instance_obj(bucket, obj_bucket_instance);
-  auto inst_sysobj = obj_ctx.get_obj(obj_bucket_instance);
-  r = inst_sysobj.wop()
-            .set_objv_tracker(&objv_tracker)
-            .write_attr(RGW_ATTR_ACL, bl, null_yield);
-  if (r < 0) {
-    cerr << "failed to set new acl: " << cpp_strerror(-r) << std::endl;
-    return r;
-  }
-  
-  return 0;
-}
-
-int rgw_bucket_chown(RGWRados* const store, RGWBucketInfo& bucket_info,
-                     const rgw_user& uid, const std::string& display_name,
-                     const string& marker)
-{
-  RGWObjectCtx obj_ctx(store);
-  std::vector<rgw_bucket_dir_entry> objs;
-  map<string, bool> common_prefixes;
-
-  RGWRados::Bucket target(store, bucket_info);
-  RGWRados::Bucket::List list_op(&target);
-
-  list_op.params.list_versions = true;
-  list_op.params.allow_unordered = true;
-  list_op.params.marker = marker;
-
-  bool is_truncated = false;
-  int count = 0;
-  int max_entries = 1000;
-
-  //Loop through objects and update object acls to point to bucket owner
-
-  do {
-      objs.clear();
-      int ret = list_op.list_objects(max_entries, &objs, &common_prefixes, &is_truncated, null_yield);
-      if (ret < 0) {
-        ldout(store->ctx(), 0) << "ERROR: list objects failed: " << cpp_strerror(-ret) << dendl;
-        return ret;
-      }
-
-      list_op.params.marker = list_op.get_next_marker();
-      count += objs.size();
-
-      for (const auto& obj : objs) {
-
-        rgw_obj r_obj(bucket_info.bucket, obj.key);
-        RGWRados::Object op_target(store, bucket_info, obj_ctx, r_obj);
-        RGWRados::Object::Read read_op(&op_target);
-
-        map<string, bufferlist> attrs;
-        read_op.params.attrs = &attrs;
-        ret = read_op.prepare(null_yield);
-        if (ret < 0){
-          ldout(store->ctx(), 0) << "ERROR: failed to read object " << obj.key.name << cpp_strerror(-ret) << dendl;
-          continue;
-        }
-        const auto& aiter = attrs.find(RGW_ATTR_ACL);
-        if (aiter == attrs.end()) {
-          ldout(store->ctx(), 0) << "ERROR: no acls found for object " << obj.key.name << " .Continuing with next object." << dendl;
-          continue;
-        } else {
-          bufferlist& bl = aiter->second;
-          RGWAccessControlPolicy policy(store->ctx());
-          ACLOwner owner;
-          try {
-            decode(policy, bl);
-            owner = policy.get_owner();
-          } catch (buffer::error& err) {
-            ldout(store->ctx(), 0) << "ERROR: decode policy failed" << err << dendl;
-            return -EIO;
-          }
-
-          //Get the ACL from the policy
-          RGWAccessControlList& acl = policy.get_acl();
-
-          //Remove grant that is set to old owner
-          acl.remove_canon_user_grant(owner.get_id());
-
-          //Create a grant and add grant
-          ACLGrant grant;
-          grant.set_canon(bucket_info.owner, display_name, RGW_PERM_FULL_CONTROL);
-          acl.add_grant(&grant);
-
-          //Update the ACL owner to the new user
-          owner.set_id(uid);
-          owner.set_name(display_name);
-          policy.set_owner(owner);
-
-          bl.clear();
-          encode(policy, bl);
-
-          obj_ctx.set_atomic(r_obj);
-          ret = store->set_attr(&obj_ctx, bucket_info, r_obj, RGW_ATTR_ACL, bl);
-          if (ret < 0) {
-            ldout(store->ctx(), 0) << "ERROR: modify attr failed " << cpp_strerror(-ret) << dendl;
-            return ret;
-          }
-        }
-      }
-      cerr << count << " objects processed in " << bucket_info.bucket.name
-      << ". Next marker " << list_op.params.marker.name << std::endl;
-    } while(is_truncated);
-    return 0;
-}
-
-int rgw_link_bucket(RGWRados* const store,
-                    const rgw_user& user_id,
-                    rgw_bucket& bucket,
-                    ceph::real_time creation_time,
-                    bool update_entrypoint,
-                    rgw_ep_info *pinfo)
-{
-  int ret;
-  string& tenant_name = bucket.tenant;
-  string& bucket_name = bucket.name;
-
-  cls_user_bucket_entry new_bucket;
-
-  RGWBucketEntryPoint ep;
-  RGWObjVersionTracker ot;
-
-  bucket.convert(&new_bucket.bucket);
-  new_bucket.size = 0;
-  if (real_clock::is_zero(creation_time))
-    new_bucket.creation_time = real_clock::now();
-  else
-    new_bucket.creation_time = creation_time;
-
-  map<string, bufferlist> attrs, *pattrs;
-
-  if (update_entrypoint) {
-    if (pinfo) {
-      ep = pinfo->ep;
-      pattrs = &pinfo->attrs;
-    } else {
-      RGWSysObjectCtx obj_ctx = store->svc.sysobj->init_obj_ctx();
-
-      ret = store->get_bucket_entrypoint_info(obj_ctx,
-		tenant_name, bucket_name, ep, &ot, NULL, &attrs);
-      if (ret < 0 && ret != -ENOENT) {
-	ldout(store->ctx(), 0) << "ERROR: store->get_bucket_entrypoint_info() returned: "
-			       << cpp_strerror(-ret) << dendl;
-      }
-      pattrs = &attrs;
-    }
-  }
-
-  string buckets_obj_id;
-  rgw_get_buckets_obj(user_id, buckets_obj_id);
-
-  rgw_raw_obj obj(store->svc.zone->get_zone_params().user_uid_pool, buckets_obj_id);
-  ret = store->cls_user_add_bucket(obj, new_bucket);
-  if (ret < 0) {
-    ldout(store->ctx(), 0) << "ERROR: error adding bucket to directory: "
-                           << cpp_strerror(-ret) << dendl;
-    goto done_err;
-  }
-
-  if (!update_entrypoint)
-    return 0;
-
-  ep.linked = true;
-  ep.owner = user_id;
-  ep.bucket = bucket;
-  ret = store->put_bucket_entrypoint_info(tenant_name, bucket_name, ep, false, ot, real_time(), pattrs);
-  if (ret < 0)
-    goto done_err;
-
-  return 0;
-done_err:
-  int r = rgw_unlink_bucket(store, user_id, bucket.tenant, bucket.name);
-  if (r < 0) {
-    ldout(store->ctx(), 0) << "ERROR: failed unlinking bucket on error cleanup: "
-                           << cpp_strerror(-r) << dendl;
-  }
-  return ret;
-}
-
-int rgw_unlink_bucket(RGWRados *store, const rgw_user& user_id, const string& tenant_name, const string& bucket_name, bool update_entrypoint)
-{
-  int ret;
-
-  string buckets_obj_id;
-  rgw_get_buckets_obj(user_id, buckets_obj_id);
-
-  cls_user_bucket bucket;
-  bucket.name = bucket_name;
-  rgw_raw_obj obj(store->svc.zone->get_zone_params().user_uid_pool, buckets_obj_id);
-  ret = store->cls_user_remove_bucket(obj, bucket);
-  if (ret < 0) {
-    ldout(store->ctx(), 0) << "ERROR: error removing bucket from directory: "
-        << cpp_strerror(-ret)<< dendl;
-  }
-
-  if (!update_entrypoint)
-    return 0;
-
-  RGWBucketEntryPoint ep;
-  RGWObjVersionTracker ot;
-  map<string, bufferlist> attrs;
-  RGWSysObjectCtx obj_ctx = store->svc.sysobj->init_obj_ctx();
-  ret = store->get_bucket_entrypoint_info(obj_ctx, tenant_name, bucket_name, ep, &ot, NULL, &attrs);
-  if (ret == -ENOENT)
-    return 0;
-  if (ret < 0)
-    return ret;
-
-  if (!ep.linked)
-    return 0;
-
-  if (ep.owner != user_id) {
-    ldout(store->ctx(), 0) << "bucket entry point user mismatch, can't unlink bucket: " << ep.owner << " != " << user_id << dendl;
-    return -EINVAL;
-  }
-
-  ep.linked = false;
-  return store->put_bucket_entrypoint_info(tenant_name, bucket_name, ep, false, ot, real_time(), &attrs);
-}
-
-int rgw_bucket_store_info(RGWRados *store, const string& bucket_name, bufferlist& bl, bool exclusive,
-                          map<string, bufferlist> *pattrs, RGWObjVersionTracker *objv_tracker,
-                          real_time mtime) {
-  return store->meta_mgr->put_entry(bucket_meta_handler, bucket_name, bl, exclusive, objv_tracker, mtime, pattrs);
-}
-
-int rgw_bucket_instance_store_info(RGWRados *store, string& entry, bufferlist& bl, bool exclusive,
-                          map<string, bufferlist> *pattrs, RGWObjVersionTracker *objv_tracker,
-                          real_time mtime) {
-  return store->meta_mgr->put_entry(bucket_instance_meta_handler, entry, bl, exclusive, objv_tracker, mtime, pattrs);
-}
-
-int rgw_bucket_instance_remove_entry(RGWRados *store, const string& entry,
-                                     RGWObjVersionTracker *objv_tracker) {
-  return store->meta_mgr->remove_entry(bucket_instance_meta_handler, entry, objv_tracker);
-}
-
-// 'tenant/' is used in bucket instance keys for sync to avoid parsing ambiguity
-// with the existing instance[:shard] format. once we parse the shard, the / is
-// replaced with a : to match the [tenant:]instance format
-void rgw_bucket_instance_key_to_oid(string& key)
-{
-  // replace tenant/ with tenant:
-  auto c = key.find('/');
-  if (c != string::npos) {
-    key[c] = ':';
-  }
-}
-
-// convert bucket instance oids back to the tenant/ format for metadata keys.
-// it's safe to parse 'tenant:' only for oids, because they won't contain the
-// optional :shard at the end
-void rgw_bucket_instance_oid_to_key(string& oid)
-{
-  // find first : (could be tenant:bucket or bucket:instance)
-  auto c = oid.find(':');
-  if (c != string::npos) {
-    // if we find another :, the first one was for tenant
-    if (oid.find(':', c + 1) != string::npos) {
-      oid[c] = '/';
-    }
-  }
-=======
   return store->ctl.user->list_buckets(user_id, marker, end_marker,
                                        max, need_stats, &buckets,
                                        is_truncated, default_amount);
->>>>>>> 2bf10310
 }
 
 int rgw_bucket_parse_bucket_instance(const string& bucket_instance, string *bucket_name, string *bucket_id, int *shard_id)
@@ -864,7 +503,7 @@
         for (; miter != manifest.obj_end() && max_aio--; ++miter) {
           if (!max_aio) {
             ret = drain_handles(handles);
-            if (ret < 0 && ret != -ENOENT) {
+            if (ret < 0) {
               lderr(store->ctx()) << "ERROR: could not drain handles as aio completion returned with " << ret << dendl;
               return ret;
             }
@@ -893,7 +532,7 @@
 
       if (!max_aio) {
         ret = drain_handles(handles);
-        if (ret < 0 && ret != -ENOENT) {
+        if (ret < 0) {
           lderr(store->ctx()) << "ERROR: could not drain handles as aio completion returned with " << ret << dendl;
           return ret;
         }
@@ -903,7 +542,7 @@
   }
 
   ret = drain_handles(handles);
-  if (ret < 0 && ret != -ENOENT) {
+  if (ret < 0) {
     lderr(store->ctx()) << "ERROR: could not drain handles as aio completion returned with " << ret << dendl;
     return ret;
   }
@@ -939,9 +578,9 @@
 }
 
 int RGWBucket::init(RGWRados *storage, RGWBucketAdminOpState& op_state,
-	std::string *err_msg, map<string, bufferlist> *pattrs)
-{
-  std::string bucket_tenant;
+                    optional_yield y, std::string *err_msg,
+                    map<string, bufferlist> *pattrs)
+{
   if (!storage) {
     set_err_msg(err_msg, "no storage!");
     return -EINVAL;
@@ -950,29 +589,28 @@
   store = storage;
 
   rgw_user user_id = op_state.get_user_id();
-  tenant = user_id.tenant;
-  bucket_tenant = tenant;
-  bucket_name = op_state.get_bucket_name();
+  bucket.tenant = user_id.tenant;
+  bucket.name = op_state.get_bucket_name();
   RGWUserBuckets user_buckets;
-  auto obj_ctx = store->svc.sysobj->init_obj_ctx();
-
-  if (bucket_name.empty() && user_id.empty())
+
+  if (bucket.name.empty() && user_id.empty())
     return -EINVAL;
 
   // split possible tenant/name
-  auto pos = bucket_name.find('/');
+  auto pos = bucket.name.find('/');
   if (pos != string::npos) {
-    bucket_tenant = bucket_name.substr(0, pos);
-    bucket_name = bucket_name.substr(pos + 1);
-  }
-
-  if (!bucket_name.empty()) {
+    bucket.tenant = bucket.name.substr(0, pos);
+    bucket.name = bucket.name.substr(pos + 1);
+  }
+
+  if (!bucket.name.empty()) {
     ceph::real_time mtime;
-    int r = store->get_bucket_info(obj_ctx, bucket_tenant, bucket_name,
-	bucket_info, &mtime, null_yield, pattrs);
+    int r = store->ctl.bucket->read_bucket_info(
+        bucket, &bucket_info, y,
+        RGWBucketCtl::BucketInstance::GetParams().set_attrs(pattrs),
+        &ep_objv);
     if (r < 0) {
-      set_err_msg(err_msg, "failed to fetch bucket info for bucket=" + bucket_name);
-      ldout(store->ctx(), 0) << "could not get bucket info for bucket=" << bucket_name << dendl;
+      set_err_msg(err_msg, "failed to fetch bucket info for bucket=" + bucket.name);
       return r;
     }
 
@@ -980,14 +618,9 @@
   }
 
   if (!user_id.empty()) {
-<<<<<<< HEAD
-    int r = rgw_get_user_info_by_uid(store, user_id, user_info);
+    int r = store->ctl.user->get_info_by_uid(user_id, &user_info, y);
     if (r < 0) {
       set_err_msg(err_msg, "failed to fetch user info");
-=======
-    int r = store->ctl.user->get_info_by_uid(user_id, &user_info, null_yield);
-    if (r < 0)
->>>>>>> 2bf10310
       return r;
     }
 
@@ -998,12 +631,8 @@
   return 0;
 }
 
-<<<<<<< HEAD
-int RGWBucket::link(RGWBucketAdminOpState& op_state,
-	map<string, bufferlist>& attrs, std::string *err_msg)
-=======
-int RGWBucket::link(RGWBucketAdminOpState& op_state, optional_yield y, std::string *err_msg)
->>>>>>> 2bf10310
+int RGWBucket::link(RGWBucketAdminOpState& op_state, optional_yield y,
+                    map<string, bufferlist>& attrs, std::string *err_msg)
 {
   if (!op_state.is_user_op()) {
     set_err_msg(err_msg, "empty user id");
@@ -1020,7 +649,6 @@
     return -EINVAL;
   }
   rgw_bucket old_bucket = bucket;
-  bucket.tenant = tenant;
   if (!op_state.new_bucket_name.empty()) {
     auto pos = op_state.new_bucket_name.find('/');
     if (pos != string::npos) {
@@ -1043,7 +671,7 @@
 	"  You must sacrifice your ancient bucket " + bucket.bucket_id);
     return -EINVAL;
   }
-  bufferlist aclbl = aiter->second;
+  bufferlist& aclbl = aiter->second;
   RGWAccessControlPolicy policy;
   ACLOwner owner;
   try {
@@ -1055,21 +683,8 @@
     return -EIO;
   }
 
-<<<<<<< HEAD
-  int r = rgw_unlink_bucket(store, owner.get_id(),
-	old_bucket.tenant, old_bucket.name, false);
-=======
-  auto obj_ctx = store->svc.sysobj->init_obj_ctx();
-
-  RGWSI_MetaBackend_CtxParams ctx_params = RGWSI_MetaBackend_CtxParams_SObj(&obj_ctx);
-
   auto bucket_ctl = store->ctl.bucket;
-
-  int r = bucket_ctl->read_bucket_instance_info(bucket, &bucket_info, y, RGWBucketCtl::BucketInstance::GetParams()
-                                                                                  .set_attrs(&attrs)
-                                                                                  .set_objv_tracker(&objv_tracker)
-                                                                                  .set_bectx_params(&obj_ctx));
->>>>>>> 2bf10310
+  int r = bucket_ctl->unlink_bucket(owner.get_id(), old_bucket, y, false);
   if (r < 0) {
     set_err_msg(err_msg, "could not unlink policy from user " + owner.get_id().to_str());
     return r;
@@ -1080,65 +695,28 @@
     ldout(store->ctx(), 0) << "WARNING: user " << user_info.user_id << " has no display name set" << dendl;
   }
 
-<<<<<<< HEAD
   RGWAccessControlPolicy policy_instance;
   policy_instance.create_default(user_info.user_id, display_name);
   owner = policy_instance.get_owner();
-=======
-    r = store->ctl.bucket->unlink_bucket(owner.get_id(), bucket, y, false);
-    if (r < 0) {
-      set_err_msg(err_msg, "could not unlink policy from user " + owner.get_id().to_str());
-      return r;
-    }
->>>>>>> 2bf10310
 
   aclbl.clear();
   policy_instance.encode(aclbl);
 
-<<<<<<< HEAD
-  if (bucket == old_bucket) {
-    r = rgw_set_bucket_acl(store, owner, bucket, bucket_info, aclbl);
-    if (r < 0) {
-      set_err_msg(err_msg, "failed to set new acl");
-      return r;
-    }
-  } else {
-    attrs[RGW_ATTR_ACL] = aclbl;
+  auto instance_params = RGWBucketCtl::BucketInstance::PutParams().set_attrs(&attrs);
+
+  bucket_info.owner = user_info.user_id;
+  if (bucket != old_bucket) {
     bucket_info.bucket = bucket;
-    bucket_info.owner = user_info.user_id;
     bucket_info.objv_tracker.version_for_read()->ver = 0;
-    r = store->put_bucket_instance_info(bucket_info, true, real_time(), &attrs);
-=======
-    bucket_info.owner = user_info.user_id;
-
-    // ...and encode the acl
-    attrs[RGW_ATTR_ACL].clear();
-    policy.encode(attrs[RGW_ATTR_ACL]);
-
-    r = bucket_ctl->store_bucket_instance_info(bucket, bucket_info, y,
-					       RGWBucketCtl::BucketInstance::PutParams()
-                                                 .set_attrs(&attrs)
-                                                 .set_objv_tracker(&objv_tracker));
-    if (r < 0) {
-      return r;
-    }
-
-    /* update entrypoint */
-
-    RGWBucketEntryPoint be;
-    map<string, bufferlist> be_attrs;
-    RGWObjVersionTracker be_ot;
-    r = bucket_ctl->read_bucket_entrypoint_info(bucket, &be, y, RGWBucketCtl::Bucket::GetParams()
-                                                                         .set_objv_tracker(&be_ot)
-                                                                         .set_attrs(&be_attrs));
->>>>>>> 2bf10310
-    if (r < 0) {
-      set_err_msg(err_msg, "ERROR: failed writing bucket instance info: " + cpp_strerror(-r));
-      return r;
-    }
-  }
-
-<<<<<<< HEAD
+    instance_params.set_exclusive(true);
+  }
+
+  r = bucket_ctl->store_bucket_instance_info(bucket, bucket_info, y, instance_params);
+  if (r < 0) {
+    set_err_msg(err_msg, "ERROR: failed writing bucket instance info: " + cpp_strerror(-r));
+    return r;
+  }
+
   RGWBucketEntryPoint ep;
   ep.bucket = bucket_info.bucket;
   ep.owner = user_info.user_id;
@@ -1147,74 +725,51 @@
   map<string, bufferlist> ep_attrs;
   rgw_ep_info ep_data{ep, ep_attrs};
 
-  r = rgw_link_bucket(store, user_info.user_id, bucket_info.bucket,
-		      ceph::real_time(), true, &ep_data);
+  /* link to user */
+  r = store->ctl.bucket->link_bucket(user_info.user_id,
+                                     bucket_info.bucket,
+                                     ceph::real_time(),
+                                     y, true, &ep_data);
   if (r < 0) {
     set_err_msg(err_msg, "failed to relink bucket");
     return r;
   }
+
   if (bucket != old_bucket) {
-    RGWObjVersionTracker ep_version;
-    *ep_version.version_for_read() = bucket_info.ep_objv;
     // like RGWRados::delete_bucket -- excepting no bucket_index work.
-    r = rgw_bucket_delete_bucket_obj(store,
-	old_bucket.tenant, old_bucket.name, ep_version);
-=======
-    be.owner = bucket_info.owner;
-    be_attrs[RGW_ATTR_ACL] = attrs[RGW_ATTR_ACL];
-
-    r = bucket_ctl->store_bucket_entrypoint_info(bucket, be, y, RGWBucketCtl::Bucket::PutParams()
-                                                                         .set_objv_tracker(&be_ot)
-                                                                         .set_attrs(&be_attrs));
->>>>>>> 2bf10310
+    r = bucket_ctl->remove_bucket_entrypoint_info(old_bucket, y,
+                                                  RGWBucketCtl::Bucket::RemoveParams()
+                                                  .set_objv_tracker(&ep_objv));
     if (r < 0) {
       set_err_msg(err_msg, "failed to unlink old bucket endpoint " + old_bucket.tenant + "/" + old_bucket.name);
       return r;
     }
-<<<<<<< HEAD
-    string entry = old_bucket.get_key();
-    r = rgw_bucket_instance_remove_entry(store, entry, &old_version);
-=======
-
-    /* link to user */
-    r = store->ctl.bucket->link_bucket(user_info.user_id,
-                                       bucket_info.bucket,
-                                       ceph::real_time(),
-				       y);
->>>>>>> 2bf10310
+
+    r = bucket_ctl->remove_bucket_instance_info(old_bucket, bucket_info, y,
+                                                RGWBucketCtl::BucketInstance::RemoveParams()
+                                                .set_objv_tracker(&old_version));
     if (r < 0) {
-      set_err_msg(err_msg, "failed to unlink old bucket info " + entry);
+      set_err_msg(err_msg, "failed to unlink old bucket info");
       return r;
     }
-
   }
 
   return 0;
 }
 
-<<<<<<< HEAD
-int RGWBucket::chown(RGWBucketAdminOpState& op_state, const string& marker, std::string *err_msg)
-{
-  RGWUserInfo user_info;
-  int ret = rgw_get_user_info_by_uid(store, bucket_info.owner, user_info);
+int RGWBucket::chown(RGWBucketAdminOpState& op_state, const string& marker,
+                     optional_yield y, std::string *err_msg)
+{
+  int ret = store->ctl.bucket->chown(store, bucket_info, user_info.user_id,
+                                     user_info.display_name, marker, y);
   if (ret < 0) {
-    set_err_msg(err_msg, "user info failed: " + cpp_strerror(-ret));
-    return ret;
-  }
-
-  ret = rgw_bucket_chown(store, bucket_info, user_info.user_id,
-                         user_info.display_name, marker);
-  if (ret < 0) {
-    set_err_msg(err_msg, "Failed to change object ownership" + cpp_strerror(-ret));
+    set_err_msg(err_msg, "Failed to change object ownership: " + cpp_strerror(-ret));
   }
   
   return ret;
 }
 
-int RGWBucket::unlink(RGWBucketAdminOpState& op_state, std::string *err_msg)
-=======
 int RGWBucket::unlink(RGWBucketAdminOpState& op_state, optional_yield y, std::string *err_msg)
->>>>>>> 2bf10310
 {
   rgw_bucket bucket = op_state.get_bucket();
 
@@ -1298,7 +853,7 @@
 {
   for (auto iter = result.begin(); iter != result.end(); ++iter) {
     f->dump_string("object", iter->first);
-   }
+  }
 }
 
 static void dump_bucket_usage(map<RGWObjCategory, RGWStorageStats>& stats, Formatter *formatter)
@@ -1461,7 +1016,6 @@
   formatter->open_object_section("objects");
   while (is_truncated) {
     RGWRados::ent_map_t result;
-    result.reserve(1000);
 
     int r = store->cls_bucket_list_ordered(bucket_info, RGW_NO_SHARD,
 					   marker, prefix, 1000, true,
@@ -1580,7 +1134,7 @@
 {
   RGWBucket bucket;
 
-  int ret = bucket.init(store, op_state);
+  int ret = bucket.init(store, op_state, null_yield);
   if (ret < 0)
     return ret;
 
@@ -1634,7 +1188,7 @@
 {
   RGWBucket bucket;
 
-  int ret = bucket.init(store, op_state);
+  int ret = bucket.init(store, op_state, null_yield);
   if (ret < 0)
     return ret;
 
@@ -1646,11 +1200,11 @@
   RGWBucket bucket;
   map<string, bufferlist> attrs;
 
-  int ret = bucket.init(store, op_state, err, &attrs);
+  int ret = bucket.init(store, op_state, null_yield, err, &attrs);
   if (ret < 0)
     return ret;
 
-  return bucket.link(op_state, attrs, err);
+  return bucket.link(op_state, null_yield, attrs, err);
 
 }
 
@@ -1659,19 +1213,15 @@
   RGWBucket bucket;
   map<string, bufferlist> attrs;
 
-  int ret = bucket.init(store, op_state, err, &attrs);
+  int ret = bucket.init(store, op_state, null_yield, err, &attrs);
   if (ret < 0)
     return ret;
 
-<<<<<<< HEAD
-  ret = bucket.link(op_state, attrs, err);
+  ret = bucket.link(op_state, null_yield, attrs, err);
   if (ret < 0)
     return ret;
 
-  return bucket.chown(op_state, marker, err);
-=======
-  return bucket.link(op_state, null_yield, err);
->>>>>>> 2bf10310
+  return bucket.chown(op_state, marker, null_yield, err);
 
 }
 
@@ -1685,7 +1235,7 @@
 
   RGWBucket bucket;
 
-  ret = bucket.init(store, op_state);
+  ret = bucket.init(store, op_state, null_yield);
   if (ret < 0)
     return ret;
 
@@ -1715,7 +1265,7 @@
 {
   RGWBucket bucket;
 
-  int ret = bucket.init(store, op_state);
+  int ret = bucket.init(store, op_state, y);
   if (ret < 0)
     return ret;
 
@@ -1731,7 +1281,7 @@
 {
   RGWBucket bucket;
 
-  int ret = bucket.init(store, op_state);
+  int ret = bucket.init(store, op_state, null_yield);
   if (ret < 0)
     return ret;
 
@@ -2006,7 +1556,7 @@
 {
   RGWBucket bucket;
 
-  int ret = bucket.init(store, op_state);
+  int ret = bucket.init(store, op_state, null_yield);
   if (ret < 0)
     return ret;
   return bucket.set_quota(op_state);
@@ -2384,7 +1934,7 @@
 				     RGWFormatterFlusher& flusher, bool dry_run)
 {
   RGWBucket admin_bucket;
-  int ret = admin_bucket.init(store, op_state);
+  int ret = admin_bucket.init(store, op_state, null_yield);
   if (ret < 0) {
     lderr(store->ctx()) << "failed to initialize bucket" << dendl;
     return ret;
@@ -2440,10 +1990,8 @@
 }
 
 
-RGWDataChangesLog::RGWDataChangesLog(RGWSI_Zone *zone_svc,
-                                     RGWSI_Cls *cls_svc) : cct(zone_svc->ctx()),
-  lock("RGWDataChangesLog::lock"), modified_lock("RGWDataChangesLog::modified_lock"),
-  changes(cct->_conf->rgw_data_log_changes_size)
+RGWDataChangesLog::RGWDataChangesLog(RGWSI_Zone *zone_svc, RGWSI_Cls *cls_svc)
+  : cct(zone_svc->ctx()), changes(cct->_conf->rgw_data_log_changes_size)
 {
   svc.zone = zone_svc;
   svc.cls = cls_svc;
@@ -3794,10 +3342,12 @@
                               const rgw_bucket& bucket,
                               ceph::real_time creation_time,
 			      optional_yield y,
-                              bool update_entrypoint)
+                              bool update_entrypoint,
+                              rgw_ep_info *pinfo)
 {
   return bm_handler->call([&](RGWSI_Bucket_EP_Ctx& ctx) {
-    return do_link_bucket(ctx, user_id, bucket, creation_time, y, update_entrypoint);
+    return do_link_bucket(ctx, user_id, bucket, creation_time, y,
+                          update_entrypoint, pinfo);
   });
 }
 
@@ -3806,27 +3356,34 @@
                                  const rgw_bucket& bucket,
                                  ceph::real_time creation_time,
 				 optional_yield y,
-                                 bool update_entrypoint)
+                                 bool update_entrypoint,
+                                 rgw_ep_info *pinfo)
 {
   int ret;
 
   RGWBucketEntryPoint ep;
   RGWObjVersionTracker ot;
 
-  map<string, bufferlist> attrs;
+  map<string, bufferlist> attrs, *pattrs = nullptr;
 
   string meta_key;
 
   if (update_entrypoint) {
     meta_key = RGWSI_Bucket::get_entrypoint_meta_key(bucket);
-    ret = svc.bucket->read_bucket_entrypoint_info(ctx,
-                                                  meta_key,
-                                                  &ep, &ot,
-                                                  nullptr, &attrs,
-						  y);
-    if (ret < 0 && ret != -ENOENT) {
-      ldout(cct, 0) << "ERROR: store->get_bucket_entrypoint_info() returned: "
-                    << cpp_strerror(-ret) << dendl;
+    if (pinfo) {
+      ep = pinfo->ep;
+      pattrs = &pinfo->attrs;
+    } else {
+      ret = svc.bucket->read_bucket_entrypoint_info(ctx,
+                                                    meta_key,
+                                                    &ep, &ot,
+                                                    nullptr, &attrs,
+                                                    y);
+      if (ret < 0 && ret != -ENOENT) {
+        ldout(cct, 0) << "ERROR: store->get_bucket_entrypoint_info() returned: "
+                      << cpp_strerror(-ret) << dendl;
+      }
+      pattrs = &attrs;
     }
   }
 
@@ -3843,7 +3400,8 @@
   ep.linked = true;
   ep.owner = user_id;
   ep.bucket = bucket;
-  ret = svc.bucket->store_bucket_entrypoint_info(ctx, meta_key, ep, false, real_time(), &attrs, &ot, y);
+  ret = svc.bucket->store_bucket_entrypoint_info(ctx, meta_key, ep, false,
+                                                 real_time(), pattrs, &ot, y);
   if (ret < 0)
     goto done_err;
 
@@ -3901,6 +3459,119 @@
   return svc.bucket->store_bucket_entrypoint_info(ctx, meta_key, ep, false, real_time(), &attrs, &ot, y);
 }
 
+int RGWBucketCtl::set_acl(ACLOwner& owner, rgw_bucket& bucket,
+                          RGWBucketInfo& bucket_info, bufferlist& bl,
+                          optional_yield y)
+{
+  // set owner and acl
+  bucket_info.owner = owner.get_id();
+  std::map<std::string, bufferlist> attrs{{RGW_ATTR_ACL, bl}};
+
+  int r = store_bucket_instance_info(bucket, bucket_info, y,
+                                     BucketInstance::PutParams().set_attrs(&attrs));
+  if (r < 0) {
+    cerr << "ERROR: failed to set bucket owner: " << cpp_strerror(-r) << std::endl;
+    return r;
+  }
+  
+  return 0;
+}
+
+// TODO: remove RGWRados dependency for bucket listing
+int RGWBucketCtl::chown(RGWRados *store, RGWBucketInfo& bucket_info,
+                        const rgw_user& user_id, const std::string& display_name,
+                        const std::string& marker, optional_yield y)
+{
+  RGWObjectCtx obj_ctx(store);
+  std::vector<rgw_bucket_dir_entry> objs;
+  map<string, bool> common_prefixes;
+
+  RGWRados::Bucket target(store, bucket_info);
+  RGWRados::Bucket::List list_op(&target);
+
+  list_op.params.list_versions = true;
+  list_op.params.allow_unordered = true;
+  list_op.params.marker = marker;
+
+  bool is_truncated = false;
+  int count = 0;
+  int max_entries = 1000;
+
+  //Loop through objects and update object acls to point to bucket owner
+
+  do {
+    objs.clear();
+    int ret = list_op.list_objects(max_entries, &objs, &common_prefixes, &is_truncated, y);
+    if (ret < 0) {
+      ldout(store->ctx(), 0) << "ERROR: list objects failed: " << cpp_strerror(-ret) << dendl;
+      return ret;
+    }
+
+    list_op.params.marker = list_op.get_next_marker();
+    count += objs.size();
+
+    for (const auto& obj : objs) {
+
+      rgw_obj r_obj(bucket_info.bucket, obj.key);
+      RGWRados::Object op_target(store, bucket_info, obj_ctx, r_obj);
+      RGWRados::Object::Read read_op(&op_target);
+
+      map<string, bufferlist> attrs;
+      read_op.params.attrs = &attrs;
+      ret = read_op.prepare(y);
+      if (ret < 0){
+        ldout(store->ctx(), 0) << "ERROR: failed to read object " << obj.key.name << cpp_strerror(-ret) << dendl;
+        continue;
+      }
+      const auto& aiter = attrs.find(RGW_ATTR_ACL);
+      if (aiter == attrs.end()) {
+        ldout(store->ctx(), 0) << "ERROR: no acls found for object " << obj.key.name << " .Continuing with next object." << dendl;
+        continue;
+      } else {
+        bufferlist& bl = aiter->second;
+        RGWAccessControlPolicy policy(store->ctx());
+        ACLOwner owner;
+        try {
+          decode(policy, bl);
+          owner = policy.get_owner();
+        } catch (buffer::error& err) {
+          ldout(store->ctx(), 0) << "ERROR: decode policy failed" << err << dendl;
+          return -EIO;
+        }
+
+        //Get the ACL from the policy
+        RGWAccessControlList& acl = policy.get_acl();
+
+        //Remove grant that is set to old owner
+        acl.remove_canon_user_grant(owner.get_id());
+
+        //Create a grant and add grant
+        ACLGrant grant;
+        grant.set_canon(user_id, display_name, RGW_PERM_FULL_CONTROL);
+        acl.add_grant(&grant);
+
+        //Update the ACL owner to the new user
+        owner.set_id(user_id);
+        owner.set_name(display_name);
+        policy.set_owner(owner);
+
+        bl.clear();
+        encode(policy, bl);
+
+        obj_ctx.set_atomic(r_obj);
+        ret = store->set_attr(&obj_ctx, bucket_info, r_obj, RGW_ATTR_ACL, bl);
+        if (ret < 0) {
+          ldout(store->ctx(), 0) << "ERROR: modify attr failed " << cpp_strerror(-ret) << dendl;
+          return ret;
+        }
+      }
+    }
+    cerr << count << " objects processed in " << bucket_info.bucket.name
+        << ". Next marker " << list_op.params.marker.name << std::endl;
+  } while(is_truncated);
+  return 0;
+}
+
 int RGWBucketCtl::read_bucket_stats(const rgw_bucket& bucket,
                                     RGWBucketEnt *result,
                                     optional_yield y)
