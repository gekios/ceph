--- conflicted
+++ resolved
@@ -53,15 +53,12 @@
 cls_method_handle_t h_get_snapshot_name;
 cls_method_handle_t h_snapshot_add;
 cls_method_handle_t h_snapshot_remove;
-<<<<<<< HEAD
 cls_method_handle_t h_get_all_features;
-=======
 cls_method_handle_t h_lock_image_exclusive;
 cls_method_handle_t h_lock_image_shared;
 cls_method_handle_t h_unlock_image;
 cls_method_handle_t h_break_lock;
 cls_method_handle_t h_list_locks;
->>>>>>> 5b1b02b6
 cls_method_handle_t h_old_snapshots_list;
 cls_method_handle_t h_old_snapshot_add;
 cls_method_handle_t h_old_snapshot_remove;
@@ -1167,11 +1164,9 @@
   cls_register_cxx_method(h_class, "snapshot_remove",
 			  CLS_METHOD_RD | CLS_METHOD_WR | CLS_METHOD_PUBLIC,
 			  snapshot_remove, &h_snapshot_remove);
-<<<<<<< HEAD
   cls_register_cxx_method(h_class, "get_all_features",
 			  CLS_METHOD_RD | CLS_METHOD_PUBLIC,
 			  get_all_features, &h_get_all_features);
-=======
   cls_register_cxx_method(h_class, "lock_exclusive",
                           CLS_METHOD_RD | CLS_METHOD_WR | CLS_METHOD_PUBLIC,
                           lock_image_exclusive, &h_lock_image_exclusive);
@@ -1187,7 +1182,6 @@
   cls_register_cxx_method(h_class, "list_locks",
                           CLS_METHOD_RD | CLS_METHOD_PUBLIC,
                           list_locks, &h_list_locks);
->>>>>>> 5b1b02b6
 
   /* methods for the old format */
   cls_register_cxx_method(h_class, "snap_list",
