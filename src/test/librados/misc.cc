// -*- mode:C++; tab-width:8; c-basic-offset:2; indent-tabs-mode:t -*-
// vim: ts=8 sw=2 smarttab
#include "gtest/gtest.h"

#include "mds/mdstypes.h"
#include "include/buffer.h"
#include "include/rbd_types.h"
#include "include/rados/librados.h"
#include "include/rados/librados.hpp"
#include "include/stringify.h"
#include "global/global_context.h"
#include "common/common_init.h"
#include "test/librados/test.h"
#include "test/librados/TestCase.h"

#include <errno.h>
#include <map>
#include <sstream>
#include <string>
#include "test/unit.h"


using namespace librados;
using std::map;
using std::ostringstream;
using std::string;

typedef RadosTest LibRadosMisc;
typedef RadosTestPP LibRadosMiscPP;

TEST(LibRadosMiscVersion, Version) {
  int major, minor, extra;
  rados_version(&major, &minor, &extra);
}

TEST(LibRadosMiscVersion, VersionPP) {
  int major, minor, extra;
  Rados::version(&major, &minor, &extra);
}

static void test_rados_log_cb(void *arg,
                              const char *line,
                              const char *who,
                              uint64_t sec, uint64_t nsec,
                              uint64_t seq, const char *level,
                              const char *msg)
{
    std::cerr << "monitor log callback invoked" << std::endl;
}

TEST(LibRadosMiscConnectFailure, ConnectFailure) {
  rados_t cluster;

  char *id = getenv("CEPH_CLIENT_ID");
  if (id)
    std::cerr << "Client id is: " << id << std::endl;

  ASSERT_EQ(0, rados_create(&cluster, NULL));
  ASSERT_EQ(0, rados_conf_read_file(cluster, NULL));
  ASSERT_EQ(0, rados_conf_parse_env(cluster, NULL));

  ASSERT_EQ(0, rados_conf_set(cluster, "client_mount_timeout", "0.000000001"));
  ASSERT_EQ(0, rados_conf_set(cluster, "debug_monc", "20"));
  ASSERT_EQ(0, rados_conf_set(cluster, "debug_ms", "1"));
  ASSERT_EQ(0, rados_conf_set(cluster, "log_to_stderr", "true"));

  ASSERT_EQ(-ENOTCONN, rados_monitor_log(cluster, "error",
                                         test_rados_log_cb, NULL));

  // try this a few times; sometimes we don't schedule fast enough for the
  // cond to time out
  int r;
  for (unsigned i=0; i<16; ++i) {
    cout << i << std::endl;
    r = rados_connect(cluster);
    if (r < 0)
      break;  // yay, we timed out
    // try again
    rados_shutdown(cluster);
  }
  ASSERT_NE(0, r);

  rados_shutdown(cluster);
}

TEST_F(LibRadosMisc, ClusterFSID) {
  char fsid[37];
  ASSERT_EQ(-ERANGE, rados_cluster_fsid(cluster, fsid, sizeof(fsid) - 1));
  ASSERT_EQ(sizeof(fsid) - 1,
            (size_t)rados_cluster_fsid(cluster, fsid, sizeof(fsid)));
}

TEST_F(LibRadosMiscPP, WaitOSDMapPP) {
  ASSERT_EQ(0, cluster.wait_for_latest_osdmap());
}

TEST_F(LibRadosMiscPP, LongNamePP) {
  bufferlist bl;
  bl.append("content");
  int maxlen = g_conf->osd_max_object_name_len;
  ASSERT_EQ(0, ioctx.write(string(maxlen/2, 'a').c_str(), bl, bl.length(), 0));
  ASSERT_EQ(0, ioctx.write(string(maxlen-1, 'a').c_str(), bl, bl.length(), 0));
  ASSERT_EQ(0, ioctx.write(string(maxlen, 'a').c_str(), bl, bl.length(), 0));
  ASSERT_EQ(-ENAMETOOLONG, ioctx.write(string(maxlen+1, 'a').c_str(), bl, bl.length(), 0));
  ASSERT_EQ(-ENAMETOOLONG, ioctx.write(string(maxlen*2, 'a').c_str(), bl, bl.length(), 0));
}

TEST_F(LibRadosMiscPP, LongLocatorPP) {
  bufferlist bl;
  bl.append("content");
  int maxlen = g_conf->osd_max_object_name_len;
  ioctx.locator_set_key(
    string((maxlen/2), 'a'));
  ASSERT_EQ(
    0,
    ioctx.write(
      string("a").c_str(),
      bl, bl.length(), 0));
  ioctx.locator_set_key(
    string(maxlen - 1, 'a'));
  ASSERT_EQ(
    0,
    ioctx.write(
      string("a").c_str(),
      bl, bl.length(), 0));
  ioctx.locator_set_key(
    string(maxlen, 'a'));
  ASSERT_EQ(
    0,
    ioctx.write(
      string("a").c_str(),
      bl, bl.length(), 0));
  ioctx.locator_set_key(
    string(maxlen+1, 'a'));
  ASSERT_EQ(
    -ENAMETOOLONG,
    ioctx.write(
      string("a").c_str(),
      bl, bl.length(), 0));
  ioctx.locator_set_key(
    string((maxlen*2), 'a'));
  ASSERT_EQ(
    -ENAMETOOLONG,
    ioctx.write(
      string("a").c_str(),
      bl, bl.length(), 0));
}

TEST_F(LibRadosMiscPP, LongNSpacePP) {
  bufferlist bl;
  bl.append("content");
  int maxlen = g_conf->osd_max_object_namespace_len;
  ioctx.set_namespace(
    string((maxlen/2), 'a'));
  ASSERT_EQ(
    0,
    ioctx.write(
      string("a").c_str(),
      bl, bl.length(), 0));
  ioctx.set_namespace(
    string(maxlen - 1, 'a'));
  ASSERT_EQ(
    0,
    ioctx.write(
      string("a").c_str(),
      bl, bl.length(), 0));
  ioctx.set_namespace(
    string(maxlen, 'a'));
  ASSERT_EQ(
    0,
    ioctx.write(
      string("a").c_str(),
      bl, bl.length(), 0));
  ioctx.set_namespace(
    string(maxlen+1, 'a'));
  ASSERT_EQ(
    -ENAMETOOLONG,
    ioctx.write(
      string("a").c_str(),
      bl, bl.length(), 0));
  ioctx.set_namespace(
    string((maxlen*2), 'a'));
  ASSERT_EQ(
    -ENAMETOOLONG,
    ioctx.write(
      string("a").c_str(),
      bl, bl.length(), 0));
}

TEST_F(LibRadosMiscPP, LongAttrNamePP) {
  bufferlist bl;
  bl.append("content");
  int maxlen = g_conf->osd_max_attr_name_len;
  ASSERT_EQ(0, ioctx.setxattr("bigattrobj", string(maxlen/2, 'a').c_str(), bl));
  ASSERT_EQ(0, ioctx.setxattr("bigattrobj", string(maxlen-1, 'a').c_str(), bl));
  ASSERT_EQ(0, ioctx.setxattr("bigattrobj", string(maxlen, 'a').c_str(), bl));
  ASSERT_EQ(-ENAMETOOLONG, ioctx.setxattr("bigattrobj", string(maxlen+1, 'a').c_str(), bl));
  ASSERT_EQ(-ENAMETOOLONG, ioctx.setxattr("bigattrobj", string(maxlen*2, 'a').c_str(), bl));
}

static std::string read_key_from_tmap(IoCtx& ioctx, const std::string &obj,
				      const std::string &key)
{
  bufferlist bl;
  int r = ioctx.read(obj, bl, 0, 0);
  if (r <= 0) {
    ostringstream oss;
    oss << "ioctx.read(" << obj << ", bl, 0, 0) returned " << r;
    return oss.str();
  }
  bufferlist::iterator p = bl.begin();
  bufferlist header;
  map<string, bufferlist> m;
  ::decode(header, p);
  ::decode(m, p);
  map<string, bufferlist>::iterator i = m.find(key);
  if (i == m.end())
    return "";
  std::string retstring;
  ::decode(retstring, i->second);
  return retstring;
}

static std::string add_key_to_tmap(IoCtx &ioctx, const std::string &obj,
	  const std::string &key, const std::string &val)
{
  __u8 c = CEPH_OSD_TMAP_SET;

  bufferlist tmbl;
  ::encode(c, tmbl);
  ::encode(key, tmbl);
  bufferlist blbl;
  ::encode(val, blbl);
  ::encode(blbl, tmbl);
  int ret = ioctx.tmap_update(obj, tmbl);
  if (ret) {
    ostringstream oss;
    oss << "ioctx.tmap_update(obj=" << obj << ", key="
	<< key << ", val=" << val << ") failed with error " << ret;
    return oss.str();
  }
  return "";
}

static int remove_key_from_tmap(IoCtx &ioctx, const std::string &obj,
					const std::string &key)
{
  __u8 c = CEPH_OSD_TMAP_RM;

  bufferlist tmbl;
  ::encode(c, tmbl);
  ::encode(key, tmbl);
  int ret = ioctx.tmap_update(obj, tmbl);
  if (ret) {
    ostringstream oss;
    oss << "ioctx.tmap_update(obj=" << obj << ", key="
	<< key << ") failed with error " << ret;
  }
  return ret;
}

TEST_F(LibRadosMiscPP, TmapUpdatePP) {
  // create tmap
  {
    __u8 c = CEPH_OSD_TMAP_CREATE;
    std::string my_tmap("my_tmap");
    bufferlist emptybl;

    bufferlist tmbl;
    ::encode(c, tmbl);
    ::encode(my_tmap, tmbl);
    ::encode(emptybl, tmbl);
    ASSERT_EQ(0, ioctx.tmap_update("foo", tmbl));
  }

  ASSERT_EQ(string(""), add_key_to_tmap(ioctx, "foo", "key1", "val1"));

  ASSERT_EQ(string(""), add_key_to_tmap(ioctx, "foo", "key2", "val2"));

  // read key1 from the tmap
  ASSERT_EQ(string("val1"), read_key_from_tmap(ioctx, "foo", "key1"));

  // remove key1 from tmap
  ASSERT_EQ(0, remove_key_from_tmap(ioctx, "foo", "key1"));
  ASSERT_EQ(-ENOENT, remove_key_from_tmap(ioctx, "foo", "key1"));

  // key should be removed
  ASSERT_EQ(string(""), read_key_from_tmap(ioctx, "foo", "key1"));
}

TEST_F(LibRadosMiscPP, TmapUpdateMisorderedPP) {
  // create tmap
  {
    __u8 c = CEPH_OSD_TMAP_CREATE;
    std::string my_tmap("my_tmap");
    bufferlist emptybl;

    bufferlist tmbl;
    ::encode(c, tmbl);
    ::encode(my_tmap, tmbl);
    ::encode(emptybl, tmbl);
    ASSERT_EQ(0, ioctx.tmap_update("foo", tmbl));
  }

  // good update
  {
    __u8 c = CEPH_OSD_TMAP_SET;
    bufferlist tmbl;
    ::encode(c, tmbl);
    ::encode("a", tmbl);
    bufferlist blbl;
    ::encode("old", blbl);
    ::encode(blbl, tmbl);

    ::encode(c, tmbl);
    ::encode("b", tmbl);
    ::encode(blbl, tmbl);

    ::encode(c, tmbl);
    ::encode("c", tmbl);
    ::encode(blbl, tmbl);

    ASSERT_EQ(0, ioctx.tmap_update("foo", tmbl));
  }

  // bad update
  {
    __u8 c = CEPH_OSD_TMAP_SET;
    bufferlist tmbl;
    ::encode(c, tmbl);
    ::encode("b", tmbl);
    bufferlist blbl;
    ::encode("new", blbl);
    ::encode(blbl, tmbl);

    ::encode(c, tmbl);
    ::encode("a", tmbl);
    ::encode(blbl, tmbl);

    ::encode(c, tmbl);
    ::encode("c", tmbl);
    ::encode(blbl, tmbl);

    ASSERT_EQ(0, ioctx.tmap_update("foo", tmbl));
  }

  // check
  ASSERT_EQ(string("new"), read_key_from_tmap(ioctx, "foo", "a"));
  ASSERT_EQ(string("new"), read_key_from_tmap(ioctx, "foo", "b"));
  ASSERT_EQ(string("new"), read_key_from_tmap(ioctx, "foo", "c"));

  ASSERT_EQ(0, remove_key_from_tmap(ioctx, "foo", "a"));
  ASSERT_EQ(string(""), read_key_from_tmap(ioctx, "foo", "a"));

  ASSERT_EQ(0, remove_key_from_tmap(ioctx, "foo", "b"));
  ASSERT_EQ(string(""), read_key_from_tmap(ioctx, "foo", "a"));
}

TEST_F(LibRadosMiscPP, TmapUpdateMisorderedPutPP) {
  // create unsorted tmap
  string h("header");
  bufferlist bl;
  ::encode(h, bl);
  uint32_t n = 3;
  ::encode(n, bl);
  ::encode(string("b"), bl);
  ::encode(string("bval"), bl);
  ::encode(string("a"), bl);
  ::encode(string("aval"), bl);
  ::encode(string("c"), bl);
  ::encode(string("cval"), bl);
  bufferlist orig = bl;  // tmap_put steals bl content
  ASSERT_EQ(0, ioctx.tmap_put("foo", bl));

  // check
  bufferlist newbl;
  ioctx.read("foo", newbl, orig.length(), 0);
  ASSERT_EQ(orig.contents_equal(newbl), false);
}

TEST_F(LibRadosMiscPP, Tmap2OmapPP) {
  // create tmap
  bufferlist hdr;
  hdr.append("header");
  map<string, bufferlist> omap;
  omap["1"].append("a");
  omap["2"].append("b");
  omap["3"].append("c");
  {
    bufferlist bl;
    ::encode(hdr, bl);
    ::encode(omap, bl);
    ASSERT_EQ(0, ioctx.tmap_put("foo", bl));
  }

  // convert tmap to omap
  ASSERT_EQ(0, ioctx.tmap_to_omap("foo", false));

  // if tmap was truncated ?
  {
    uint64_t size;
    time_t mtime;
    ASSERT_EQ(0, ioctx.stat("foo", &size, &mtime));
    ASSERT_EQ(0U, size);
  }

  // if 'nullok' works
  ASSERT_EQ(0, ioctx.tmap_to_omap("foo", true));
  ASSERT_LE(ioctx.tmap_to_omap("foo", false), 0);

  {
    // read omap
    bufferlist got;
    map<string, bufferlist> m;
    ObjectReadOperation o;
    o.omap_get_header(&got, NULL);
    o.omap_get_vals("", 1024, &m, NULL);
    ASSERT_EQ(0, ioctx.operate("foo", &o, NULL));

    // compare header
    ASSERT_TRUE(hdr.contents_equal(got));

    // compare values
    ASSERT_EQ(omap.size(), m.size());
    bool same = true;
    for (map<string, bufferlist>::iterator p = omap.begin(); p != omap.end(); ++p) {
      map<string, bufferlist>::iterator q = m.find(p->first);
      if (q == m.end() || !p->second.contents_equal(q->second)) {
	same = false;
	break;
      }
    }
    ASSERT_TRUE(same);
  }
}

TEST_F(LibRadosMisc, Exec) {
  char buf[128];
  memset(buf, 0xcc, sizeof(buf));
  ASSERT_EQ(0, rados_write(ioctx, "foo", buf, sizeof(buf), 0));
  char buf2[512];
  int res = rados_exec(ioctx, "foo", "rbd", "get_all_features",
			  NULL, 0, buf2, sizeof(buf2));
  ASSERT_GT(res, 0);
  bufferlist bl;
  bl.append(buf2, res);
  bufferlist::iterator iter = bl.begin();
  uint64_t all_features;
  ::decode(all_features, iter);
  // make sure *some* features are specified; don't care which ones
  ASSERT_NE(all_features, (unsigned)0);
}

TEST_F(LibRadosMiscPP, ExecPP) {
  bufferlist bl;
  ASSERT_EQ(0, ioctx.write("foo", bl, 0, 0));
  bufferlist bl2, out;
  int r = ioctx.exec("foo", "rbd", "get_all_features", bl2, out);
  ASSERT_EQ(0, r);
  bufferlist::iterator iter = out.begin();
  uint64_t all_features;
  ::decode(all_features, iter);
  // make sure *some* features are specified; don't care which ones
  ASSERT_NE(all_features, (unsigned)0);
}

void set_completion_complete(rados_completion_t cb, void *arg)
{
  bool *my_aio_complete = (bool*)arg;
  *my_aio_complete = true;
}

TEST_F(LibRadosMiscPP, BadFlagsPP) {
  unsigned badflags = CEPH_OSD_FLAG_PARALLELEXEC;
  {
    bufferlist bl;
    bl.append("data");
    ASSERT_EQ(0, ioctx.write("badfoo", bl, bl.length(), 0));
  }
  {
    ASSERT_EQ(-EINVAL, ioctx.remove("badfoo", badflags));
  }
}

TEST_F(LibRadosMiscPP, Operate1PP) {
  ObjectWriteOperation o;
  {
    bufferlist bl;
    o.write(0, bl);
  }
  std::string val1("val1");
  {
    bufferlist bl;
    bl.append(val1.c_str(), val1.size() + 1);
    o.setxattr("key1", bl);
    o.omap_clear(); // shouldn't affect attrs!
  }
  ASSERT_EQ(0, ioctx.operate("foo", &o));

  ObjectWriteOperation empty;
  ASSERT_EQ(0, ioctx.operate("foo", &empty));

  {
    bufferlist bl;
    ASSERT_GT(ioctx.getxattr("foo", "key1", bl), 0);
    ASSERT_EQ(0, strcmp(bl.c_str(), val1.c_str()));
  }
  ObjectWriteOperation o2;
  {
    bufferlist bl;
    bl.append(val1);
    o2.cmpxattr("key1", CEPH_OSD_CMPXATTR_OP_EQ, bl);
    o2.rmxattr("key1");
  }
  ASSERT_EQ(-ECANCELED, ioctx.operate("foo", &o2));
  ObjectWriteOperation o3;
  {
    bufferlist bl;
    bl.append(val1);
    o3.cmpxattr("key1", CEPH_OSD_CMPXATTR_OP_EQ, bl);
  }
  ASSERT_EQ(-ECANCELED, ioctx.operate("foo", &o3));
}

TEST_F(LibRadosMiscPP, Operate2PP) {
  ObjectWriteOperation o;
  {
    bufferlist bl;
    bl.append("abcdefg");
    o.write(0, bl);
  }
  std::string val1("val1");
  {
    bufferlist bl;
    bl.append(val1.c_str(), val1.size() + 1);
    o.setxattr("key1", bl);
    o.truncate(0);
  }
  ASSERT_EQ(0, ioctx.operate("foo", &o));
  uint64_t size;
  time_t mtime;
  ASSERT_EQ(0, ioctx.stat("foo", &size, &mtime));
  ASSERT_EQ(0U, size);
}

TEST_F(LibRadosMiscPP, BigObjectPP) {
  bufferlist bl;
  bl.append("abcdefg");
  ASSERT_EQ(0, ioctx.write("foo", bl, bl.length(), 0));

  {
    ObjectWriteOperation o;
    o.truncate(500000000000ull);
    ASSERT_EQ(-EFBIG, ioctx.operate("foo", &o));
  }
  {
    ObjectWriteOperation o;
    o.zero(500000000000ull, 1);
    ASSERT_EQ(-EFBIG, ioctx.operate("foo", &o));
  }
  {
    ObjectWriteOperation o;
    o.zero(1, 500000000000ull);
    ASSERT_EQ(-EFBIG, ioctx.operate("foo", &o));
  }
  {
    ObjectWriteOperation o;
    o.zero(500000000000ull, 500000000000ull);
    ASSERT_EQ(-EFBIG, ioctx.operate("foo", &o));
  }

#ifdef __LP64__
  // this test only works on 64-bit platforms
  ASSERT_EQ(-EFBIG, ioctx.write("foo", bl, bl.length(), 500000000000ull));
#endif
}

TEST_F(LibRadosMiscPP, AioOperatePP) {
  bool my_aio_complete = false;
  AioCompletion *my_completion = cluster.aio_create_completion(
	  (void*)&my_aio_complete, set_completion_complete, NULL);
  AioCompletion *my_completion_null = NULL;
  ASSERT_NE(my_completion, my_completion_null);

  ObjectWriteOperation o;
  {
    bufferlist bl;
    o.write(0, bl);
  }
  std::string val1("val1");
  {
    bufferlist bl;
    bl.append(val1.c_str(), val1.size() + 1);
    o.setxattr("key1", bl);
    bufferlist bl2;
    char buf2[1024];
    memset(buf2, 0xdd, sizeof(buf2));
    bl2.append(buf2, sizeof(buf2));
    o.append(bl2);
  }
  ASSERT_EQ(0, ioctx.aio_operate("foo", my_completion, &o));
  ASSERT_EQ(0, my_completion->wait_for_complete_and_cb());
  ASSERT_EQ(my_aio_complete, true);

  uint64_t size;
  time_t mtime;
  ASSERT_EQ(0, ioctx.stat("foo", &size, &mtime));
  ASSERT_EQ(1024U, size);
}

TEST_F(LibRadosMiscPP, CloneRangePP) {
  char buf[64];
  memset(buf, 0xcc, sizeof(buf));
  bufferlist bl;
  bl.append(buf, sizeof(buf));
  ASSERT_EQ(0, ioctx.write("foo", bl, sizeof(buf), 0));
  ioctx.locator_set_key("foo");
  ASSERT_EQ(0, ioctx.clone_range("bar", 0, "foo", 0, sizeof(buf)));
  bufferlist bl2;
  ASSERT_EQ(sizeof(buf), (size_t)ioctx.read("bar", bl2, sizeof(buf), 0));
  ASSERT_EQ(0, memcmp(buf, bl2.c_str(), sizeof(buf)));
}

TEST_F(LibRadosMisc, CloneRange) {
  char buf[128];
  memset(buf, 0xcc, sizeof(buf));
  ASSERT_EQ(0, rados_write(ioctx, "src", buf, sizeof(buf), 0));
  rados_ioctx_locator_set_key(ioctx, "src");
  ASSERT_EQ(0, rados_clone_range(ioctx, "dst", 0, "src", 0, sizeof(buf)));
  char buf2[sizeof(buf)];
  memset(buf2, 0, sizeof(buf2));
  ASSERT_EQ((int)sizeof(buf2), rados_read(ioctx, "dst", buf2, sizeof(buf2), 0));
  ASSERT_EQ(0, memcmp(buf, buf2, sizeof(buf)));
}

TEST_F(LibRadosMiscPP, AssertExistsPP) {
  char buf[64];
  memset(buf, 0xcc, sizeof(buf));
  bufferlist bl;
  bl.append(buf, sizeof(buf));

  ObjectWriteOperation op;
  op.assert_exists();
  op.write(0, bl);
  ASSERT_EQ(-ENOENT, ioctx.operate("asdffoo", &op));
  ASSERT_EQ(0, ioctx.create("asdffoo", true));
  ASSERT_EQ(0, ioctx.operate("asdffoo", &op));
  ASSERT_EQ(-EEXIST, ioctx.create("asdffoo", true));
}

TEST_F(LibRadosMiscPP, AssertVersionPP) {
  char buf[64];
  memset(buf, 0xcc, sizeof(buf));
  bufferlist bl;
  bl.append(buf, sizeof(buf));

  // Create test object...
  ASSERT_EQ(0, ioctx.create("asdfbar", true));
  // ...then write it again to guarantee that the
  // (unsigned) version must be at least 1 (not 0)
  // since we want to decrement it by 1 later.
  ASSERT_EQ(0, ioctx.write_full("asdfbar", bl));

  uint64_t v = ioctx.get_last_version();
  ObjectWriteOperation op1;
  op1.assert_version(v+1);
  op1.write(0, bl);
  ASSERT_EQ(-EOVERFLOW, ioctx.operate("asdfbar", &op1));
  ObjectWriteOperation op2;
  op2.assert_version(v-1);
  op2.write(0, bl);
  ASSERT_EQ(-ERANGE, ioctx.operate("asdfbar", &op2));
  ObjectWriteOperation op3;
  op3.assert_version(v);
  op3.write(0, bl);
  ASSERT_EQ(0, ioctx.operate("asdfbar", &op3));
}

TEST_F(LibRadosMiscPP, BigAttrPP) {
  char buf[64];
  memset(buf, 0xcc, sizeof(buf));
  bufferlist bl;
  bl.append(buf, sizeof(buf));

  ASSERT_EQ(0, ioctx.create("foo", true));

  bufferlist got;

  cout << "osd_max_attr_size = " << g_conf->osd_max_attr_size << std::endl;
  if (g_conf->osd_max_attr_size) {
    bl.clear();
    got.clear();
    bl.append(buffer::create(g_conf->osd_max_attr_size));
    ASSERT_EQ(0, ioctx.setxattr("foo", "one", bl));
    ASSERT_EQ((int)bl.length(), ioctx.getxattr("foo", "one", got));
    ASSERT_TRUE(bl.contents_equal(got));

    bl.clear();
    bl.append(buffer::create(g_conf->osd_max_attr_size+1));
    ASSERT_EQ(-EFBIG, ioctx.setxattr("foo", "one", bl));
  } else {
    cout << "osd_max_attr_size == 0; skipping test" << std::endl;
  }

  for (int i=0; i<1000; i++) {
    bl.clear();
    got.clear();
    bl.append(buffer::create(MIN(g_conf->osd_max_attr_size, 1024)));
    char n[10];
    snprintf(n, sizeof(n), "a%d", i);
    ASSERT_EQ(0, ioctx.setxattr("foo", n, bl));
    ASSERT_EQ((int)bl.length(), ioctx.getxattr("foo", n, got));
    ASSERT_TRUE(bl.contents_equal(got));
  }
}

TEST_F(LibRadosMiscPP, CopyPP) {
  bufferlist bl, x;
  bl.append("hi there");
  x.append("bar");

  // small object
  bufferlist blc = bl;
  bufferlist xc = x;
  ASSERT_EQ(0, ioctx.write_full("foo", blc));
  ASSERT_EQ(0, ioctx.setxattr("foo", "myattr", xc));

  version_t uv = ioctx.get_last_version();
  {
    // pass future version
    ObjectWriteOperation op;
    op.copy_from2("foo", ioctx, uv + 1, LIBRADOS_OP_FLAG_FADVISE_DONTNEED);
    ASSERT_EQ(-EOVERFLOW, ioctx.operate("foo.copy", &op));
  }
  {
    // pass old version
    ObjectWriteOperation op;
    op.copy_from2("foo", ioctx, uv - 1, LIBRADOS_OP_FLAG_FADVISE_DONTNEED);
    ASSERT_EQ(-ERANGE, ioctx.operate("foo.copy", &op));
  }
  {
    ObjectWriteOperation op;
    op.copy_from2("foo", ioctx, uv, LIBRADOS_OP_FLAG_FADVISE_DONTNEED);
    ASSERT_EQ(0, ioctx.operate("foo.copy", &op));

    bufferlist bl2, x2;
    ASSERT_EQ((int)bl.length(), ioctx.read("foo.copy", bl2, 10000, 0));
    ASSERT_TRUE(bl.contents_equal(bl2));
    ASSERT_EQ((int)x.length(), ioctx.getxattr("foo.copy", "myattr", x2));
    ASSERT_TRUE(x.contents_equal(x2));
  }

  // small object without a version
  {
    ObjectWriteOperation op;
    op.copy_from2("foo", ioctx, 0, LIBRADOS_OP_FLAG_FADVISE_DONTNEED);
    ASSERT_EQ(0, ioctx.operate("foo.copy2", &op));

    bufferlist bl2, x2;
    ASSERT_EQ((int)bl.length(), ioctx.read("foo.copy2", bl2, 10000, 0));
    ASSERT_TRUE(bl.contents_equal(bl2));
    ASSERT_EQ((int)x.length(), ioctx.getxattr("foo.copy2", "myattr", x2));
    ASSERT_TRUE(x.contents_equal(x2));
  }

  // do a big object
  bl.append(buffer::create(g_conf->osd_copyfrom_max_chunk * 3));
  bl.zero();
  bl.append("tail");
  blc = bl;
  xc = x;
  ASSERT_EQ(0, ioctx.write_full("big", blc));
  ASSERT_EQ(0, ioctx.setxattr("big", "myattr", xc));

  {
    ObjectWriteOperation op;
    op.copy_from2("big", ioctx, ioctx.get_last_version(), LIBRADOS_OP_FLAG_FADVISE_DONTNEED);
    ASSERT_EQ(0, ioctx.operate("big.copy", &op));

    bufferlist bl2, x2;
    ASSERT_EQ((int)bl.length(), ioctx.read("big.copy", bl2, bl.length(), 0));
    ASSERT_TRUE(bl.contents_equal(bl2));
    ASSERT_EQ((int)x.length(), ioctx.getxattr("foo.copy", "myattr", x2));
    ASSERT_TRUE(x.contents_equal(x2));
  }

  {
    ObjectWriteOperation op;
    op.copy_from2("big", ioctx, 0, LIBRADOS_OP_FLAG_FADVISE_SEQUENTIAL);
    ASSERT_EQ(0, ioctx.operate("big.copy2", &op));

    bufferlist bl2, x2;
    ASSERT_EQ((int)bl.length(), ioctx.read("big.copy2", bl2, bl.length(), 0));
    ASSERT_TRUE(bl.contents_equal(bl2));
    ASSERT_EQ((int)x.length(), ioctx.getxattr("foo.copy2", "myattr", x2));
    ASSERT_TRUE(x.contents_equal(x2));
  }
}

class LibRadosTwoPoolsECPP : public RadosTestECPP
{
public:
  LibRadosTwoPoolsECPP() {};
  virtual ~LibRadosTwoPoolsECPP() {};
protected:
  static void SetUpTestCase() {
    pool_name = get_temp_pool_name();
    ASSERT_EQ("", create_one_ec_pool_pp(pool_name, s_cluster));
    src_pool_name = get_temp_pool_name();
    ASSERT_EQ(0, s_cluster.pool_create(src_pool_name.c_str()));
  }
  static void TearDownTestCase() {
    ASSERT_EQ(0, s_cluster.pool_delete(src_pool_name.c_str()));
    ASSERT_EQ(0, destroy_one_ec_pool_pp(pool_name, s_cluster));
  }
  static std::string src_pool_name;

  virtual void SetUp() {
    RadosTestECPP::SetUp();
    ASSERT_EQ(0, cluster.ioctx_create(src_pool_name.c_str(), src_ioctx));
    src_ioctx.set_namespace(nspace);
  }
  virtual void TearDown() {
    // wait for maps to settle before next test
    cluster.wait_for_latest_osdmap();

    RadosTestECPP::TearDown();

    cleanup_default_namespace(src_ioctx);
    cleanup_namespace(src_ioctx, nspace);

    src_ioctx.close();
  }

  librados::IoCtx src_ioctx;
};
std::string LibRadosTwoPoolsECPP::src_pool_name;

//copy_from between ecpool and no-ecpool.
TEST_F(LibRadosTwoPoolsECPP, CopyFrom) {
  bufferlist z;
  z.append_zero(4194304*2);
  bufferlist b;
  b.append("copyfrom");

  // create big object w/ omapheader
  {
    ASSERT_EQ(0, src_ioctx.write_full("foo", z));
    ASSERT_EQ(0, src_ioctx.omap_set_header("foo", b));
    version_t uv = src_ioctx.get_last_version();
    ObjectWriteOperation op;
    op.copy_from("foo", src_ioctx, uv);
    ASSERT_EQ(-EOPNOTSUPP, ioctx.operate("foo.copy", &op));
  }

  // same with small object
  {
    ASSERT_EQ(0, src_ioctx.omap_set_header("bar", b));
    version_t uv = src_ioctx.get_last_version();
    ObjectWriteOperation op;
    op.copy_from("bar", src_ioctx, uv);
    ASSERT_EQ(-EOPNOTSUPP, ioctx.operate("bar.copy", &op));
  }
}

TEST_F(LibRadosMiscPP, CopyScrubPP) {
  bufferlist inbl, bl, x;
  for (int i=0; i<100; ++i)
    x.append("barrrrrrrrrrrrrrrrrrrrrrrrrr");
  bl.append(buffer::create(g_conf->osd_copyfrom_max_chunk * 3));
  bl.zero();
  bl.append("tail");
  bufferlist cbl;

  map<string, bufferlist> to_set;
  for (int i=0; i<1000; ++i)
    to_set[string("foo") + stringify(i)] = x;

  // small
  cbl = x;
  ASSERT_EQ(0, ioctx.write_full("small", cbl));
  ASSERT_EQ(0, ioctx.setxattr("small", "myattr", x));

  // big
  cbl = bl;
  ASSERT_EQ(0, ioctx.write_full("big", cbl));

  // without header
  cbl = bl;
  ASSERT_EQ(0, ioctx.write_full("big2", cbl));
  ASSERT_EQ(0, ioctx.setxattr("big2", "myattr", x));
  ASSERT_EQ(0, ioctx.setxattr("big2", "myattr2", x));
  ASSERT_EQ(0, ioctx.omap_set("big2", to_set));

  // with header
  cbl = bl;
  ASSERT_EQ(0, ioctx.write_full("big3", cbl));
  ASSERT_EQ(0, ioctx.omap_set_header("big3", x));
  ASSERT_EQ(0, ioctx.omap_set("big3", to_set));

  // deep scrub to ensure digests are in place
  {
    for (int i=0; i<10; ++i) {
      ostringstream ss;
      ss << "{\"prefix\": \"pg deep-scrub\", \"pgid\": \""
	 << ioctx.get_id() << "." << i
	 << "\"}";
      cluster.mon_command(ss.str(), inbl, NULL, NULL);
    }

    // give it a few seconds to go.  this is sloppy but is usually enough time
    cout << "waiting for initial deep scrubs..." << std::endl;
    sleep(30);
    cout << "done waiting, doing copies" << std::endl;
  }

  {
    ObjectWriteOperation op;
    op.copy_from("small", ioctx, 0);
    ASSERT_EQ(0, ioctx.operate("small.copy", &op));
  }

  {
    ObjectWriteOperation op;
    op.copy_from("big", ioctx, 0);
    ASSERT_EQ(0, ioctx.operate("big.copy", &op));
  }

  {
    ObjectWriteOperation op;
    op.copy_from("big2", ioctx, 0);
    ASSERT_EQ(0, ioctx.operate("big2.copy", &op));
  }

  {
    ObjectWriteOperation op;
    op.copy_from("big3", ioctx, 0);
    ASSERT_EQ(0, ioctx.operate("big3.copy", &op));
  }

  // deep scrub to ensure digests are correct
  {
    for (int i=0; i<10; ++i) {
      ostringstream ss;
      ss << "{\"prefix\": \"pg deep-scrub\", \"pgid\": \""
	 << ioctx.get_id() << "." << i
	 << "\"}";
      cluster.mon_command(ss.str(), inbl, NULL, NULL);
    }

    // give it a few seconds to go.  this is sloppy but is usually enough time
    cout << "waiting for final deep scrubs..." << std::endl;
    sleep(30);
    cout << "done waiting" << std::endl;
  }
<<<<<<< HEAD
}

TEST_F(LibRadosMiscPP, WriteSamePP) {
  bufferlist bl;
  char buf[128];
  bufferlist fl;
  char full[128 * 4];
  char *cmp;

  /* zero the full range before using writesame */
  memset(full, 0, sizeof(full));
  fl.append(full, sizeof(full));
  ASSERT_EQ(0, ioctx.write("ws", fl, fl.length(), 0));

  memset(buf, 0xcc, sizeof(buf));
  bl.clear();
  bl.append(buf, sizeof(buf));
  /* write the same buf four times */
  ASSERT_EQ(0, ioctx.writesame("ws", bl, sizeof(full), 0));

  /* read back the full buffer and confirm that it matches */
  fl.clear();
  fl.append(full, sizeof(full));
  ASSERT_EQ((int)fl.length(), ioctx.read("ws", fl, fl.length(), 0));

  for (cmp = fl.c_str(); cmp < fl.c_str() + fl.length(); cmp += sizeof(buf)) {
    ASSERT_EQ(0, memcmp(cmp, buf, sizeof(buf)));
  }

  /* write_len not a multiple of data_len should throw error */
  bl.clear();
  bl.append(buf, sizeof(buf));
  ASSERT_EQ(-EINVAL, ioctx.writesame("ws", bl, (sizeof(buf) * 4) - 1, 0));
  ASSERT_EQ(-EINVAL,
	    ioctx.writesame("ws", bl, bl.length() / 2, 0));
  /* write_len = data_len, i.e. same as write() */
  ASSERT_EQ(0, ioctx.writesame("ws", bl, sizeof(buf), 0));
  bl.clear();
  ASSERT_EQ(-EINVAL,
	    ioctx.writesame("ws", bl, sizeof(buf), 0));
}

TEST_F(LibRadosMisc, WriteSame) {
  char buf[128];
  char full[128 * 4];
  char *cmp;

  /* zero the full range before using writesame */
  memset(full, 0, sizeof(full));
  ASSERT_EQ(0, rados_write(ioctx, "ws", full, sizeof(full), 0));

  memset(buf, 0xcc, sizeof(buf));
  /* write the same buf four times */
  ASSERT_EQ(0, rados_writesame(ioctx, "ws", buf, sizeof(buf), sizeof(full), 0));

  /* read back the full buffer and confirm that it matches */
  ASSERT_EQ((int)sizeof(full), rados_read(ioctx, "ws", full, sizeof(full), 0));

  for (cmp = full; cmp < full + sizeof(full); cmp += sizeof(buf)) {
    ASSERT_EQ(0, memcmp(cmp, buf, sizeof(buf)));
  }

  /* write_len not a multiple of data_len should throw error */
  ASSERT_EQ(-EINVAL, rados_writesame(ioctx, "ws", buf, sizeof(buf),
				     (sizeof(buf) * 4) - 1, 0));
  ASSERT_EQ(-EINVAL,
	    rados_writesame(ioctx, "ws", buf, sizeof(buf), sizeof(buf) / 2, 0));
  ASSERT_EQ(-EINVAL,
	    rados_writesame(ioctx, "ws", buf, 0, sizeof(buf), 0));
  /* write_len = data_len, i.e. same as rados_write() */
  ASSERT_EQ(0, rados_writesame(ioctx, "ws", buf, sizeof(buf), sizeof(buf), 0));
}

int main(int argc, char **argv)
{
  ::testing::InitGoogleTest(&argc, argv);

  vector<const char*> args;
  argv_to_vec(argc, (const char **)argv, args);

  global_init(NULL, args, CEPH_ENTITY_TYPE_CLIENT, CODE_ENVIRONMENT_UTILITY, 0);
  common_init_finish(g_ceph_context);

  return RUN_ALL_TESTS();
=======
>>>>>>> f5b1f1fd
}<|MERGE_RESOLUTION|>--- conflicted
+++ resolved
@@ -953,7 +953,6 @@
     sleep(30);
     cout << "done waiting" << std::endl;
   }
-<<<<<<< HEAD
 }
 
 TEST_F(LibRadosMiscPP, WriteSamePP) {
@@ -1038,6 +1037,4 @@
   common_init_finish(g_ceph_context);
 
   return RUN_ALL_TESTS();
-=======
->>>>>>> f5b1f1fd
 }