--- conflicted
+++ resolved
@@ -2390,10 +2390,7 @@
   void ms_handle_fast_accept(Connection *con) override;
   bool ms_handle_reset(Connection *con) override;
   void ms_handle_remote_reset(Connection *con) override {}
-<<<<<<< HEAD
   bool ms_handle_refused(Connection *con);
-=======
->>>>>>> e4b061b4
 
   io_queue get_io_queue() const {
     if (cct->_conf->osd_op_queue == "debug_random") {
