--- conflicted
+++ resolved
@@ -2,9 +2,5 @@
 
 # Running as root because the filesystem root directory will be
 # owned by uid 0, and that's where we're writing.
-<<<<<<< HEAD
-sudo nosetests -v $(dirname $0)/../../../src/test/pybind/test_cephfs
-=======
 sudo nosetests -v $(dirname $0)/../../../src/test/pybind/test_cephfs.py
->>>>>>> a00efd8d
 exit 0