--- conflicted
+++ resolved
@@ -4,14 +4,8 @@
 
 if [ -n "${VALGRIND}" ]; then
   valgrind --tool=${VALGRIND} --suppressions=${TESTDIR}/valgrind.supp \
-<<<<<<< HEAD
-    nosetests -v $relpath/test_rbd
-else
-  nosetests -v $relpath/test_rbd
-=======
     nosetests -v $relpath/test_rbd.py
 else
   nosetests -v $relpath/test_rbd.py
->>>>>>> a00efd8d
 fi
 exit 0