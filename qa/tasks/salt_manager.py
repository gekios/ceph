--- conflicted
+++ resolved
@@ -202,11 +202,7 @@
         """
         number_of_minions = len(self.minions)
         self.__ping(
-<<<<<<< HEAD
-            "sudo sh -c salt \\* test.ping || true",
-=======
             "sudo sh -c \'salt \\* test.ping\' || true",
->>>>>>> 50e553b6
             number_of_minions,
             )
         return number_of_minions
